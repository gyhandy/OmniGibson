--- conflicted
+++ resolved
@@ -349,14 +349,8 @@
         #socket_dept = context_mist.socket(zmq.REQ)
         #socket_dept.connect("tcp://localhost:" + str(5555 - 1))
 
-<<<<<<< HEAD
         ## TODO (hzyjerry): make sure 5555&5556 are not occupied, or use configurable ports
         renderer = PCRenderer(5556, sources, source_depths, target, rts, self.scale_up, human=self.human, use_filler=self.use_filler, render_mode=self.mode, gpu_count=self.gpu_count, windowsz=self.windowsz)
-=======
-        PCRenderer.sync_coords()
-        renderer = PCRenderer(5556, sources, source_depths, target, rts, self.scale_up,
-                              human=self.human, use_filler=self.use_filler, render_mode=self.mode, gpu_count=self.gpu_count, windowsz=self.windowsz)
->>>>>>> e3059855
         self.r_camera_rgb = renderer
 
 
