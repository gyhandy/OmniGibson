import logging
import numpy as np
from igibson.objects.stateful_object import StatefulObject
from igibson.utils.python_utils import assert_valid_key

from pxr import Gf, Usd, Sdf, UsdGeom, UsdPhysics, PhysxSchema, UsdShade
from omni.isaac.core.utils.stage import add_reference_to_stage, get_current_stage
from igibson.utils.constants import PrimType
import omni
import carb

PRIMITIVE_OBJECTS = {
    "Cone",
    "Cube",
    "Cylinder",
    "Disk",
    "Plane",
    "Sphere",
    "Torus",
}

VALID_RADIUS_OBJECTS = {"Cone", "Cylinder", "Disk", "Sphere"}
VALID_HEIGHT_OBJECTS = {"Cone", "Cylinder"}
VALID_SIZE_OBJECTS = {"Cube", "Torus"}


class PrimitiveObject(StatefulObject):
    """
    PrimitiveObjects are objects defined by a single geom, e.g: sphere, mesh, cube, etc.
    """

    def __init__(
        self,
        prim_path,
        primitive_type,
        name=None,
        category="object",
        class_id=None,
        scale=None,
        rendering_params=None,
        visible=True,
        fixed_base=False,
        visual_only=False,
        self_collisions=False,
        prim_type=PrimType.RIGID,
        load_config=None,
        abilities=None,
        rgba=(0.5, 0.5, 0.5, 1.0),
        radius=None,
        height=None,
        size=None,
        **kwargs,
    ):
        """
        @param prim_path: str, global path in the stage to this object
        @param primitive_type: str, type of primitive object to create. Should be one of:
            {"Cone", "Cube", "Cylinder", "Disk", "Plane", "Sphere", "Torus"}
        @param name: Name for the object. Names need to be unique per scene. If no name is set, a name will be generated
            at the time the object is added to the scene, using the object's category.
        @param category: Category for the object. Defaults to "object".
        @param class_id: What class ID the object should be assigned in semantic segmentation rendering mode.
        @param scale: float or 3-array, sets the scale for this object. A single number corresponds to uniform scaling
            along the x,y,z axes, whereas a 3-array specifies per-axis scaling.
        @param rendering_params: Any relevant rendering settings for this object.
        @param visible: bool, whether to render this object or not in the stage
        @param fixed_base: bool, whether to fix the base of this object or not
        @param visual_only: whether this object should be a visual-only (i.e.: not affected by collisions / gravity)
            object or not
        self_collisions (bool): Whether to enable self collisions for this object
        prim_type (PrimType): Which type of prim the object is, Valid options are: {PrimType.RIGID, PrimType.CLOTH}
        load_config (None or dict): If specified, should contain keyword-mapped values that are relevant for
            loading this prim at runtime.

            Can specify:
                scale (None or float or 3-array): If specified, sets the scale for this object. A single number
                    corresponds
                    to uniform scaling along the x,y,z axes, whereas a 3-array specifies per-axis scaling.
                mass (None or float): If specified, mass of this body in kg

        @param abilities: dict in the form of {ability: {param: value}} containing
            object abilities and parameters.
        rgba (4-array): (R, G, B, A) values to set for this object
        radius (None or float): If specified, sets the radius for this object. This value is scaled by @scale
            Note: Should only be specified if the @primitive_type is one of {"Cone", "Cylinder", "Disk", "Sphere"}
        height (None or float): If specified, sets the height for this object. This value is scaled by @scale
            Note: Should only be specified if the @primitive_type is one of {"Cone", "Cylinder"}
        size (None or float): If specified, sets the size for this object. This value is scaled by @scale
            Note: Should only be specified if the @primitive_type is one of {"Cube", "Torus"}
        kwargs (dict): Additional keyword arguments that are used for other super() calls from subclasses, allowing
            for flexible compositions of various object subclasses (e.g.: Robot is USDObject + ControllableObject).
        """
        # Compose load config and add rgba values
        load_config = dict() if load_config is None else load_config
        load_config["color"] = np.array(rgba[:3])
        load_config["opacity"] = rgba[3]
        load_config["radius"] = 1.0 if radius is None else radius
        load_config["height"] = 1.0 if height is None else height
        load_config["size"] = 1.0 if size is None else size

        # Initialize other internal variables
        self._vis_geom = None
        self._col_geom = None

        # Make sure primitive type is valid
        assert_valid_key(key=primitive_type, valid_keys=PRIMITIVE_OBJECTS, name="primitive type")
        self._primitive_type = primitive_type

        super().__init__(
            prim_path=prim_path,
            name=name,
            category=category,
            class_id=class_id,
            scale=scale,
            rendering_params=rendering_params,
            visible=visible,
            fixed_base=fixed_base,
            visual_only=visual_only,
            self_collisions=self_collisions,
            prim_type=prim_type,
            load_config=load_config,
            abilities=abilities,
            **kwargs,
        )

    def _load(self, simulator=None):
        """
        Load the object into pybullet and set it to the correct pose
        """
        logging.info(f"Loading the following primitive: {self._primitive_type}")

        # Define an Xform at the specified path
        stage = get_current_stage()
        prim = stage.DefinePrim(self._prim_path, "Xform")

<<<<<<< HEAD
        # Define a nested mesh corresponding to the root link for this prim
        base_link = stage.DefinePrim(f"{self._prim_path}/base_link", "Xform")

        # Define (finally!) nested meshes corresponding to visual / collision mesh
        self._vis_geom = UsdGeom.__dict__[self._primitive_type].Define(stage, f"{self._prim_path}/base_link/visual")
        self._col_geom = UsdGeom.__dict__[self._primitive_type].Define(stage, f"{self._prim_path}/base_link/collision")

        # Add collision API to collision geom
        UsdPhysics.CollisionAPI.Apply(self._col_geom.GetPrim())
        UsdPhysics.MeshCollisionAPI.Apply(self._col_geom.GetPrim())
        PhysxSchema.PhysxCollisionAPI.Apply(self._col_geom.GetPrim())
=======
        SETTING_U_SCALE = f"/persistent/app/mesh_generator/shapes/{self._primitive_type.lower()}/u_scale"
        SETTING_V_SCALE = f"/persistent/app/mesh_generator/shapes/{self._primitive_type.lower()}/v_scale"
        SETTING_HALF_SCALE = f"/persistent/app/mesh_generator/shapes/{self._primitive_type.lower()}/object_half_scale"
        u_backup = carb.settings.get_settings().get(SETTING_U_SCALE)
        v_backup = carb.settings.get_settings().get(SETTING_V_SCALE)
        hs_backup = carb.settings.get_settings().get(SETTING_HALF_SCALE)
        carb.settings.get_settings().set(SETTING_U_SCALE, 1)
        carb.settings.get_settings().set(SETTING_V_SCALE, 1)

        # Default half_scale (i.e. half-extent, half_height, radius) is 1.
        # TODO (eric): change it to 0.5 once the mesh generator API accepts floating-number HALF_SCALE
        #  (currently it only accepts integer-number and floors 0.5 into 0).
        carb.settings.get_settings().set(SETTING_HALF_SCALE, 1)

        if self._prim_type == PrimType.RIGID:
            # Define a nested mesh corresponding to the root link for this prim
            base_link = stage.DefinePrim(f"{self._prim_path}/base_link", "Xform")
            visual_mesh_path_from = Sdf.Path(omni.usd.get_stage_next_free_path(stage, self._primitive_type, True))
            visual_mesh_path = f"{self._prim_path}/base_link/visual"
            omni.kit.commands.execute(
                "CreateMeshPrimWithDefaultXform",
                prim_type=self._primitive_type,
            )
            omni.kit.commands.execute("MovePrim", path_from=visual_mesh_path_from, path_to=visual_mesh_path)

            collision_mesh_path_from = Sdf.Path(omni.usd.get_stage_next_free_path(stage, self._primitive_type, True))
            collision_mesh_path = f"{self._prim_path}/base_link/collision"
            omni.kit.commands.execute(
                "CreateMeshPrimWithDefaultXform",
                prim_type=self._primitive_type,
            )
            omni.kit.commands.execute("MovePrim", path_from=collision_mesh_path_from, path_to=collision_mesh_path)

            self._vis_prim = UsdGeom.Mesh.Define(stage, visual_mesh_path).GetPrim()
            self._col_prim = UsdGeom.Mesh.Define(stage, collision_mesh_path).GetPrim()

            # Add collision API to collision geom
            UsdPhysics.CollisionAPI.Apply(self._col_prim)
            UsdPhysics.MeshCollisionAPI.Apply(self._col_prim)
            PhysxSchema.PhysxCollisionAPI.Apply(self._col_prim)

        elif self._prim_type == PrimType.CLOTH:
            # For Cloth, the base link itself is a cloth mesh
            visual_mesh_path_from = Sdf.Path(omni.usd.get_stage_next_free_path(stage, self._primitive_type, True))
            visual_mesh_path = f"{self._prim_path}/base_link"

            # TODO (eric): configure u_patches and v_patches
            omni.kit.commands.execute(
                "CreateMeshPrimWithDefaultXform",
                prim_type=self._primitive_type,
                # u_patches=1,
                # v_patches=1,
            )
            omni.kit.commands.execute("MovePrim", path_from=visual_mesh_path_from, path_to=visual_mesh_path)

            self._vis_prim = UsdGeom.Mesh.Define(stage, visual_mesh_path)
            self._col_prim = None

        carb.settings.get_settings().set(SETTING_U_SCALE, u_backup)
        carb.settings.get_settings().set(SETTING_V_SCALE, v_backup)
        carb.settings.get_settings().set(SETTING_HALF_SCALE, hs_backup)
>>>>>>> 07bc09b5

        return prim

    def _post_load(self):
        # Run super first
        super()._post_load()

        if self._prim_type == PrimType.RIGID:
            visual_geom_prim = list(self.links["base_link"].visual_meshes.values())[0]
        elif self._prim_type == PrimType.CLOTH:
            visual_geom_prim = self.links["base_link"]

        visual_geom_prim.color = self._load_config["color"]
        visual_geom_prim.opacity = self._load_config["opacity"]

        # Possibly set scalings
        if self._primitive_type in VALID_RADIUS_OBJECTS:
            self.radius = self._load_config["radius"]
        if self._primitive_type in VALID_HEIGHT_OBJECTS:
            self.height = self._load_config["height"]
        if self._primitive_type in VALID_SIZE_OBJECTS:
            self.size = self._load_config["size"]

    @property
    def radius(self):
        """
        Gets this object's radius, if it exists.

        Note: Can only be called if the primitive type is one of {"Cone", "Cylinder", "Disk", "Sphere"}

        Returns:
            float: radius for this object
        """
        assert_valid_key(key=self._primitive_type, valid_keys=VALID_RADIUS_OBJECTS, name="primitive object with radius")
<<<<<<< HEAD
        return self._vis_geom.GetRadiusAttr().Get()
=======
        return self.scale[0]
>>>>>>> 07bc09b5

    @radius.setter
    def radius(self, radius):
        """
        Sets this object's radius

        Note: Can only be called if the primitive type is one of {"Cone", "Cylinder", "Disk", "Sphere"}

        Args:
            radius (float): radius to set
        """
        assert_valid_key(key=self._primitive_type, valid_keys=VALID_RADIUS_OBJECTS, name="primitive object with radius")
<<<<<<< HEAD
        self._vis_geom.GetRadiusAttr().Set(radius)
        self._col_geom.GetRadiusAttr().Set(radius)
        # TODO: Set extent
=======
        original_scale = self.scale
        if self._primitive_type == "Sphere":
            original_scale[:] = radius
        else:
            original_scale[:2] = radius
        self.scale = original_scale
>>>>>>> 07bc09b5

    @property
    def height(self):
        """
        Gets this object's height, if it exists.

        Note: Can only be called if the primitive type is one of {"Cone", "Cylinder"}

        Returns:
            float: height for this object
        """
        assert_valid_key(key=self._primitive_type, valid_keys=VALID_HEIGHT_OBJECTS, name="primitive object with height")
<<<<<<< HEAD
        return self._vis_geom.GetHeightAttr().Get()
=======

        # TODO (eric): currently scale [1, 1, 1] will have height 2.0
        return self.scale[2] * 2.0
>>>>>>> 07bc09b5

    @height.setter
    def height(self, height):
        """
        Sets this object's height

        Note: Can only be called if the primitive type is one of {"Cone", "Cylinder"}

        Args:
            height (float): height to set
        """
        assert_valid_key(key=self._primitive_type, valid_keys=VALID_HEIGHT_OBJECTS, name="primitive object with height")
<<<<<<< HEAD
        self._vis_geom.GetHeightAttr().Set(height)
        self._col_geom.GetHeightAttr().Set(height)
        # TODO: Set extent
=======
        original_scale = self.scale

        # TODO (eric): currently scale [1, 1, 1] will have height 2.0
        original_scale[2] = height / 2.0
        self.scale = original_scale
>>>>>>> 07bc09b5

    @property
    def size(self):
        """
        Gets this object's size, if it exists.

        Note: Can only be called if the primitive type is one of {"Cube", "Torus"}

        Returns:
            float: size for this object
        """
        assert_valid_key(key=self._primitive_type, valid_keys=VALID_SIZE_OBJECTS, name="primitive object with size")
<<<<<<< HEAD
        return self._vis_geom.GetSizeAttr().Get()
=======

        # TODO (eric): currently scale [1, 1, 1] will have size 2.0
        return self.scale[0] * 2.0
>>>>>>> 07bc09b5

    @size.setter
    def size(self, size):
        """
        Sets this object's size

        Note: Can only be called if the primitive type is one of {"Cube", "Torus"}

        Args:
            size (float): size to set
        """
        assert_valid_key(key=self._primitive_type, valid_keys=VALID_SIZE_OBJECTS, name="primitive object with size")
<<<<<<< HEAD
        self._vis_geom.GetSizeAttr().Set(size)
        self._vis_geom.GetExtentAttr().Set([-np.ones(3) * size / 2, np.ones(3) * size / 2])
        self._col_geom.GetSizeAttr().Set(size)
        self._col_geom.GetExtentAttr().Set([-np.ones(3) * size / 2, np.ones(3) * size / 2])
=======
        original_scale = self.scale

        # TODO (eric): currently scale [1, 1, 1] will have size 2.0
        original_scale[:] = size / 2.0
        self.scale = original_scale
>>>>>>> 07bc09b5

    def _create_prim_with_same_kwargs(self, prim_path, name, load_config):
        # Add additional kwargs (fit_avg_dim_volume and bounding_box are already captured in load_config)
        return self.__class__(
            prim_path=prim_path,
            primitive_type=self._primitive_type,
            name=name,
            category=self.category,
            class_id=self.class_id,
            scale=self.scale,
            rendering_params=self.rendering_params,
            visible=self.visible,
            fixed_base=self.fixed_base,
            prim_type=self._prim_type,
            load_config=load_config,
            abilities=self._abilities,
            visual_only=self._visual_only,
        )<|MERGE_RESOLUTION|>--- conflicted
+++ resolved
@@ -132,19 +132,6 @@
         stage = get_current_stage()
         prim = stage.DefinePrim(self._prim_path, "Xform")
 
-<<<<<<< HEAD
-        # Define a nested mesh corresponding to the root link for this prim
-        base_link = stage.DefinePrim(f"{self._prim_path}/base_link", "Xform")
-
-        # Define (finally!) nested meshes corresponding to visual / collision mesh
-        self._vis_geom = UsdGeom.__dict__[self._primitive_type].Define(stage, f"{self._prim_path}/base_link/visual")
-        self._col_geom = UsdGeom.__dict__[self._primitive_type].Define(stage, f"{self._prim_path}/base_link/collision")
-
-        # Add collision API to collision geom
-        UsdPhysics.CollisionAPI.Apply(self._col_geom.GetPrim())
-        UsdPhysics.MeshCollisionAPI.Apply(self._col_geom.GetPrim())
-        PhysxSchema.PhysxCollisionAPI.Apply(self._col_geom.GetPrim())
-=======
         SETTING_U_SCALE = f"/persistent/app/mesh_generator/shapes/{self._primitive_type.lower()}/u_scale"
         SETTING_V_SCALE = f"/persistent/app/mesh_generator/shapes/{self._primitive_type.lower()}/v_scale"
         SETTING_HALF_SCALE = f"/persistent/app/mesh_generator/shapes/{self._primitive_type.lower()}/object_half_scale"
@@ -178,13 +165,13 @@
             )
             omni.kit.commands.execute("MovePrim", path_from=collision_mesh_path_from, path_to=collision_mesh_path)
 
-            self._vis_prim = UsdGeom.Mesh.Define(stage, visual_mesh_path).GetPrim()
-            self._col_prim = UsdGeom.Mesh.Define(stage, collision_mesh_path).GetPrim()
+            self._vis_geom = UsdGeom.Mesh.Define(stage, visual_mesh_path)
+            self._col_geom = UsdGeom.Mesh.Define(stage, collision_mesh_path)
 
             # Add collision API to collision geom
-            UsdPhysics.CollisionAPI.Apply(self._col_prim)
-            UsdPhysics.MeshCollisionAPI.Apply(self._col_prim)
-            PhysxSchema.PhysxCollisionAPI.Apply(self._col_prim)
+            UsdPhysics.CollisionAPI.Apply(self._col_geom.GetPrim())
+            UsdPhysics.MeshCollisionAPI.Apply(self._col_geom.GetPrim())
+            PhysxSchema.PhysxCollisionAPI.Apply(self._col_geom.GetPrim())
 
         elif self._prim_type == PrimType.CLOTH:
             # For Cloth, the base link itself is a cloth mesh
@@ -206,7 +193,6 @@
         carb.settings.get_settings().set(SETTING_U_SCALE, u_backup)
         carb.settings.get_settings().set(SETTING_V_SCALE, v_backup)
         carb.settings.get_settings().set(SETTING_HALF_SCALE, hs_backup)
->>>>>>> 07bc09b5
 
         return prim
 
@@ -241,11 +227,8 @@
             float: radius for this object
         """
         assert_valid_key(key=self._primitive_type, valid_keys=VALID_RADIUS_OBJECTS, name="primitive object with radius")
-<<<<<<< HEAD
-        return self._vis_geom.GetRadiusAttr().Get()
-=======
+        # Scale 1 1 1 --> side length 2, so radius is 1/2 side = scale
         return self.scale[0]
->>>>>>> 07bc09b5
 
     @radius.setter
     def radius(self, radius):
@@ -258,18 +241,12 @@
             radius (float): radius to set
         """
         assert_valid_key(key=self._primitive_type, valid_keys=VALID_RADIUS_OBJECTS, name="primitive object with radius")
-<<<<<<< HEAD
-        self._vis_geom.GetRadiusAttr().Set(radius)
-        self._col_geom.GetRadiusAttr().Set(radius)
-        # TODO: Set extent
-=======
         original_scale = self.scale
         if self._primitive_type == "Sphere":
             original_scale[:] = radius
         else:
             original_scale[:2] = radius
         self.scale = original_scale
->>>>>>> 07bc09b5
 
     @property
     def height(self):
@@ -282,13 +259,9 @@
             float: height for this object
         """
         assert_valid_key(key=self._primitive_type, valid_keys=VALID_HEIGHT_OBJECTS, name="primitive object with height")
-<<<<<<< HEAD
-        return self._vis_geom.GetHeightAttr().Get()
-=======
 
         # TODO (eric): currently scale [1, 1, 1] will have height 2.0
         return self.scale[2] * 2.0
->>>>>>> 07bc09b5
 
     @height.setter
     def height(self, height):
@@ -301,17 +274,11 @@
             height (float): height to set
         """
         assert_valid_key(key=self._primitive_type, valid_keys=VALID_HEIGHT_OBJECTS, name="primitive object with height")
-<<<<<<< HEAD
-        self._vis_geom.GetHeightAttr().Set(height)
-        self._col_geom.GetHeightAttr().Set(height)
-        # TODO: Set extent
-=======
         original_scale = self.scale
 
         # TODO (eric): currently scale [1, 1, 1] will have height 2.0
         original_scale[2] = height / 2.0
         self.scale = original_scale
->>>>>>> 07bc09b5
 
     @property
     def size(self):
@@ -324,13 +291,9 @@
             float: size for this object
         """
         assert_valid_key(key=self._primitive_type, valid_keys=VALID_SIZE_OBJECTS, name="primitive object with size")
-<<<<<<< HEAD
-        return self._vis_geom.GetSizeAttr().Get()
-=======
 
         # TODO (eric): currently scale [1, 1, 1] will have size 2.0
         return self.scale[0] * 2.0
->>>>>>> 07bc09b5
 
     @size.setter
     def size(self, size):
@@ -343,18 +306,11 @@
             size (float): size to set
         """
         assert_valid_key(key=self._primitive_type, valid_keys=VALID_SIZE_OBJECTS, name="primitive object with size")
-<<<<<<< HEAD
-        self._vis_geom.GetSizeAttr().Set(size)
-        self._vis_geom.GetExtentAttr().Set([-np.ones(3) * size / 2, np.ones(3) * size / 2])
-        self._col_geom.GetSizeAttr().Set(size)
-        self._col_geom.GetExtentAttr().Set([-np.ones(3) * size / 2, np.ones(3) * size / 2])
-=======
         original_scale = self.scale
 
         # TODO (eric): currently scale [1, 1, 1] will have size 2.0
         original_scale[:] = size / 2.0
         self.scale = original_scale
->>>>>>> 07bc09b5
 
     def _create_prim_with_same_kwargs(self, prim_path, name, load_config):
         # Add additional kwargs (fit_avg_dim_volume and bounding_box are already captured in load_config)
