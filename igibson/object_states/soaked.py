import numpy as np
from collections import OrderedDict
import igibson.macros as m
from igibson.object_states.contact_bodies import ContactBodies
from igibson.object_states.object_state_base import AbsoluteObjectState, BooleanState
from igibson.object_states.water_source import WaterSource

<<<<<<< HEAD
# TODO: Have BooleanState automatically set the dump / load / serialize / deserialize functions
class Soaked(AbsoluteObjectState, BooleanState):
    def __init__(self, obj):
        super(Soaked, self).__init__(obj)
=======

if m.ENABLE_OMNI_PARTICLES:
    from igibson.systems import SYSTEMS_REGISTRY


# Proportion of fluid particles per group required to intersect with this object for them all to be absorbed
# by a soakable object
PARTICLE_GROUP_PROPORTION = 0.7

# Soak threshold -- number of fluid particle required to be "absorbed" in order for the object to be
# considered soaked
SOAK_PARTICLE_THRESHOLD = 40


class Soaked(AbsoluteObjectState, BooleanState, TextureChangeStateMixin):
    def __init__(self, obj, fluid):
        super().__init__(obj)
>>>>>>> ae504894
        self.value = False
        self.fluid_system = SYSTEMS_REGISTRY("name", f"{fluid}System", default_val=None)

    def _get_value(self):
        return self.value

    def _set_value(self, new_value):
        self.value = new_value
        return True

    def _update(self):
<<<<<<< HEAD
        # TODO (mjlbach)
=======
        # If we don't have a fluid system, we cannot be soaked or do anything
        if self.fluid_system is None:
            return
        # elif:

        # TODO!
>>>>>>> ae504894
        return

    @staticmethod
    def get_texture_change_params():
        # Increase all channels by 0.1
        albedo_add = 0.1
        # Then scale up "blue" color and scale down others
        diffuse_tint = (0.5, 0.5, 1.5)
        return albedo_add, diffuse_tint

    @property
    def settable(self):
        return True

    def _dump_state(self):
        return OrderedDict(soaked=self.value)

    def _load_state(self, state):
        self.value = state["soaked"]

    def _serialize(self, state):
        return np.array([float(state["soaked"])])

    def _deserialize(self, state):
        return OrderedDict(soaked=(state[0] == 1.0)), 1

    @staticmethod
    def get_optional_dependencies():
        return [WaterSource]<|MERGE_RESOLUTION|>--- conflicted
+++ resolved
@@ -1,19 +1,8 @@
 import numpy as np
 from collections import OrderedDict
-import igibson.macros as m
 from igibson.object_states.contact_bodies import ContactBodies
 from igibson.object_states.object_state_base import AbsoluteObjectState, BooleanState
 from igibson.object_states.water_source import WaterSource
-
-<<<<<<< HEAD
-# TODO: Have BooleanState automatically set the dump / load / serialize / deserialize functions
-class Soaked(AbsoluteObjectState, BooleanState):
-    def __init__(self, obj):
-        super(Soaked, self).__init__(obj)
-=======
-
-if m.ENABLE_OMNI_PARTICLES:
-    from igibson.systems import SYSTEMS_REGISTRY
 
 
 # Proportion of fluid particles per group required to intersect with this object for them all to be absorbed
@@ -25,12 +14,10 @@
 SOAK_PARTICLE_THRESHOLD = 40
 
 
-class Soaked(AbsoluteObjectState, BooleanState, TextureChangeStateMixin):
-    def __init__(self, obj, fluid):
-        super().__init__(obj)
->>>>>>> ae504894
+class Soaked(AbsoluteObjectState, BooleanState):
+    def __init__(self, obj):
+        super(Soaked, self).__init__(obj)
         self.value = False
-        self.fluid_system = SYSTEMS_REGISTRY("name", f"{fluid}System", default_val=None)
 
     def _get_value(self):
         return self.value
@@ -40,16 +27,7 @@
         return True
 
     def _update(self):
-<<<<<<< HEAD
         # TODO (mjlbach)
-=======
-        # If we don't have a fluid system, we cannot be soaked or do anything
-        if self.fluid_system is None:
-            return
-        # elif:
-
-        # TODO!
->>>>>>> ae504894
         return
 
     @staticmethod
