--- conflicted
+++ resolved
@@ -12,7 +12,7 @@
 from gibson2.utils.utils import parse_config
 from gibson2.scenes.igibson_indoor_scene import InteractiveIndoorScene
 from gibson2.render.mesh_renderer.mesh_renderer_settings import MeshRendererSettings
-from gibson2.utils.assets_utils import get_ig_scene_path,get_cubicasa_scene_path,get_3dfront_scene_path
+from gibson2.utils.assets_utils import get_ig_scene_path, get_cubicasa_scene_path, get_3dfront_scene_path
 # human interaction demo
 
 
@@ -32,20 +32,15 @@
     light_modulation_map_filename = os.path.join(
         scene_dir, 'layout', 'floor_lighttype_0.png')
     background_texture = os.path.join(
-        gibson2.ig_dataset_path, 'scenes', 'background', 
+        gibson2.ig_dataset_path, 'scenes', 'background',
         'urban_street_01.jpg')
 
     scene = InteractiveIndoorScene(
-<<<<<<< HEAD
-        'Rs_int', texture_randomization=False, object_randomization=False)
-    scene._set_first_n_objects(5)
-=======
-                    scene_name, 
-                    texture_randomization=False, 
-                    object_randomization=False,
-                    scene_source=scene_source)
+        scene_name,
+        texture_randomization=False,
+        object_randomization=False,
+        scene_source=scene_source)
 
->>>>>>> 9bfb5bd7
     settings = MeshRendererSettings(env_texture_filename=hdr_texture,
                                     env_texture_filename2=hdr_texture2,
                                     env_texture_filename3=background_texture,
@@ -59,15 +54,16 @@
     fpss = []
 
     np.random.seed(0)
-    _,(px,py,pz) = scene.get_random_point()
+    _, (px, py, pz) = scene.get_random_point()
     s.viewer.px = px
     s.viewer.py = py
     s.viewer.pz = 1.7
     s.viewer.update()
-    
+
     for i in range(3000):
         if i == 2500:
-            logId = p.startStateLogging(loggingType=p.STATE_LOGGING_PROFILE_TIMINGS, fileName='trace_beechwood')
+            logId = p.startStateLogging(
+                loggingType=p.STATE_LOGGING_PROFILE_TIMINGS, fileName='trace_beechwood')
         start = time.time()
         s.step()
         end = time.time()
@@ -77,14 +73,15 @@
     p.stopStateLogging(logId)
     s.disconnect()
     print("end")
-    
+
     plt.plot(fpss)
     plt.show()
+
 
 def main():
     parser = argparse.ArgumentParser(
         description='Open a scene with iGibson interactive viewer.')
-    parser.add_argument('--scene', dest='scene_name', 
+    parser.add_argument('--scene', dest='scene_name',
                         type=str, default='Rs_int',
                         help='The name of the scene to load')
     parser.add_argument('--source', dest='scene_source',
