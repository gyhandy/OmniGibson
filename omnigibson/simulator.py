from collections import defaultdict
import itertools
import contextlib
import os
from pathlib import Path

import numpy as np
import json
import omni
import carb
from omni.isaac.core.simulation_context import SimulationContext
from omni.isaac.core.utils.prims import get_prim_at_path
from omni.isaac.core.utils.stage import open_stage
from omni.isaac.dynamic_control import _dynamic_control
from omni.physx.bindings._physx import ContactEventType, SimulationEvent
import omni.kit.loop._loop as omni_loop
from pxr import Usd, PhysicsSchemaTools, UsdUtils
from omni.physx import get_physx_interface, get_physx_simulation_interface, get_physx_scene_query_interface

import omnigibson as og
from omnigibson.macros import gm, create_module_macros
from omnigibson.utils.constants import LightingMode
from omnigibson.utils.config_utils import NumpyEncoder
from omnigibson.utils.python_utils import clear as clear_pu, create_object_from_init_info, Serializable
from omnigibson.utils.usd_utils import clear as clear_uu, BoundingBoxAPI, FlatcacheAPI
from omnigibson.utils.ui_utils import CameraMover, disclaimer, create_module_logger, suppress_omni_log
from omnigibson.scenes import Scene
from omnigibson.objects.object_base import BaseObject
from omnigibson.objects.stateful_object import StatefulObject
from omnigibson.objects.dataset_object import DatasetObject
from omnigibson.object_states.contact_subscribed_state_mixin import ContactSubscribedStateMixin
from omnigibson.object_states.joint_break_subscribed_state_mixin import JointBreakSubscribedStateMixin
from omnigibson.object_states.factory import get_states_by_dependency_order
from omnigibson.object_states.update_state_mixin import UpdateStateMixin
from omnigibson.sensors.vision_sensor import VisionSensor
from omnigibson.transition_rules import DEFAULT_RULES

# Create module logger
log = create_module_logger(module_name=__name__)

# Create settings for this module
m = create_module_macros(module_path=__file__)

m.DEFAULT_VIEWER_CAMERA_POS = (-0.201028, -2.72566 ,  1.0654)
m.DEFAULT_VIEWER_CAMERA_QUAT = (0.68196617, -0.00155408, -0.00166678,  0.73138017)
m.OBJECT_GRAVEYARD_POS = (100.0, 100.0, 100.0)


class Simulator(SimulationContext, Serializable):
    """
    Simulator class for directly interfacing with the physx physics engine.

    NOTE: This is a monolithic class.
        All created Simulator() instances will reference the same underlying Simulator object

    Args:
        gravity (float): gravity on z direction.
        physics_dt (float): dt between physics steps. Defaults to 1.0 / 60.0.
        rendering_dt (float): dt between rendering steps. Note: rendering means rendering a frame of the current
            application and not only rendering a frame to the viewports/ cameras. So UI elements of Isaac Sim will
            be refereshed with this dt as well if running non-headless. Defaults to 1.0 / 60.0.
        stage_units_in_meters (float): The metric units of assets. This will affect gravity value..etc.
            Defaults to 0.01.
        viewer_width (int): width of the camera image, in pixels
        viewer_height (int): height of the camera image, in pixels
        device (None or str): specifies the device to be used if running on the gpu with torch backend
        """
    _world_initialized = False

    def __init__(
            self,
            gravity=9.81,
            physics_dt=1.0 / 60.0,
            rendering_dt=1.0 / 60.0,
            stage_units_in_meters=1.0,
            viewer_width=gm.DEFAULT_VIEWER_WIDTH,
            viewer_height=gm.DEFAULT_VIEWER_HEIGHT,
            device=None,
    ):
        super().__init__(
            physics_dt=physics_dt,
            rendering_dt=rendering_dt,
            stage_units_in_meters=stage_units_in_meters,
            device=device,
        )

        if self._world_initialized:
            return
        Simulator._world_initialized = True
<<<<<<< HEAD
        self._dc_interface = _dynamic_control.acquire_dynamic_control_interface()
        self._physx_interface = get_physx_interface()
        self._physx_simulation_interface = get_physx_simulation_interface()
        self._physx_scene_query_interface = get_physx_scene_query_interface()
        self._data_logger = DataLogger()
        self._contact_callback = self._physics_context._physx_sim_interface.subscribe_contact_report_events(self._on_contact)
        self._simulation_event_callback = self._physx_interface.get_simulation_event_stream_v2().create_subscription_to_pop(self._on_simulation_event)
=======
>>>>>>> 837d8cd8

        # Store other internal vars
        self.gravity = gravity

        # Store other references to variables that will be initialized later
        self._viewer_camera = None
        self._camera_mover = None
        self._scene = None
        self._physx_interface = None
        self._physx_simulation_interface = None
        self._physx_scene_query_interface = None
        self._contact_callback = None

        # List of objects that need to be initialized during whenever the next sim step occurs
        self._objects_to_initialize = []
        self._objects_require_contact_callback = False
        self._objects_require_joint_break_callback = False

        # Mapping from link IDs assigned from omni to the object that they reference
        self._link_id_to_objects = dict()

        # Set of categories that can be grasped by assisted grasping
        self.object_state_types = get_states_by_dependency_order()
        self.object_state_types_requiring_update = \
            [state for state in self.object_state_types if issubclass(state, UpdateStateMixin)]
        self.object_state_types_on_contact = \
            {state for state in self.object_state_types if issubclass(state, ContactSubscribedStateMixin)}
        self.object_state_types_on_joint_break = \
            {state for state in self.object_state_types if issubclass(state, JointBreakSubscribedStateMixin)}

        # Set of all non-Omniverse transition rules to apply.
        self._transition_rules = DEFAULT_RULES
        self._transition_object_init_states = dict()    # Maps object to object state to args to pass to state setter

        # Auto-load the dummy stage
        self.clear()

        # Set the viewer dimensions
        # TODO: Make this toggleable so we don't always have a viewer if we don't want to
        self.viewer_width = viewer_width
        self.viewer_height = viewer_height

        # Toggle simulator state once so that downstream omni features can be used without bugs
        # e.g.: particle sampling, which for some reason requires sim.play() to be called at least once
        self.play()
        self.stop()

        # Finally, update the physics settings
        # This needs to be done now, after an initial step + stop for some reason if we want to use GPU
        # dynamics, otherwise we get very strange behavior, e.g., PhysX complains about invalid transforms
        # and crashes
        self._set_physics_engine_settings()

    def __new__(
        cls,
        gravity=9.81,
        physics_dt=1.0 / 60.0,
        rendering_dt=1.0 / 60.0,
        stage_units_in_meters=1.0,
        viewer_width=gm.DEFAULT_VIEWER_WIDTH,
        viewer_height=gm.DEFAULT_VIEWER_HEIGHT,
        device_idx=0,
    ):
        # Overwrite since we have different kwargs
        if Simulator._instance is None:
            Simulator._instance = object.__new__(cls)
        else:
            carb.log_info("Simulator is defined already, returning the previously defined one")
        return Simulator._instance

    def _set_viewer_camera(self, prim_path="/World/viewer_camera", viewport_name="Viewport"):
        """
        Creates a camera prim dedicated for this viewer at @prim_path if it doesn't exist,
        and sets this camera as the active camera for the viewer

        Args:
            prim_path (str): Path to check for / create the viewer camera
            viewport_name (str): Name of the viewport this camera should attach to. Default is "Viewport", which is
                the default viewport's name in Isaac Sim
        """
        self._viewer_camera = VisionSensor(
            prim_path=prim_path,
            name=prim_path.split("/")[-1],                  # Assume name is the lowest-level name in the prim_path
            modalities="rgb",
            image_height=self.viewer_height,
            image_width=self.viewer_width,
            viewport_name=viewport_name,
        )
        if not self._viewer_camera.loaded:
            self._viewer_camera.load()

        # We update its clipping range and focal length so we get a good FOV and so that it doesn't clip
        # nearby objects (default min is 1 m)
        self._viewer_camera.clipping_range = [0.001, 10000000.0]
        self._viewer_camera.focal_length = 17.0

        # Initialize the sensor
        self._viewer_camera.initialize()

        # Also need to potentially update our camera mover if it already exists
        if self._camera_mover is not None:
            self._camera_mover.set_cam(cam=self._viewer_camera)

    def _set_physics_engine_settings(self):
        """
        Set the physics engine with specified settings
        """
        assert self.is_stopped(), f"Cannot set simulator physics settings while simulation is playing!"
        self._physics_context.set_gravity(value=-self.gravity)
        # Also make sure we invert the collision group filter settings so that different collision groups cannot
        # collide with each other, and modify settings for speed optimization
        self._physics_context.set_invert_collision_group_filter(True)
        self._physics_context.enable_ccd(gm.ENABLE_CCD)
        self._physics_context.enable_flatcache(gm.ENABLE_FLATCACHE)

        # Enable GPU dynamics based on whether we need omni particles feature
        if gm.USE_GPU_DYNAMICS:
            self._physics_context.enable_gpu_dynamics(True)
            self._physics_context.set_broadphase_type("GPU")
        else:
            self._physics_context.enable_gpu_dynamics(False)
            self._physics_context.set_broadphase_type("MBP")

        # Set GPU Pairs capacity and other GPU settings
        self._physics_context.set_gpu_found_lost_pairs_capacity(gm.GPU_PAIRS_CAPACITY)
        self._physics_context.set_gpu_found_lost_aggregate_pairs_capacity(gm.GPU_AGGR_PAIRS_CAPACITY)
        self._physics_context.set_gpu_total_aggregate_pairs_capacity(gm.GPU_AGGR_PAIRS_CAPACITY)
        self._physics_context.set_gpu_max_particle_contacts(gm.GPU_MAX_PARTICLE_CONTACTS)

    def _set_renderer_settings(self):
        # TODO: For now we are setting these to some reasonable high-performance values but these can be made configurable.
        carb.settings.get_settings().set_bool("/rtx/reflections/enabled", False)  # Can be True with a 10fps penalty
        carb.settings.get_settings().set_bool("/rtx/indirectDiffuse/enabled", True)  # Can be False with a 5fps gain
        carb.settings.get_settings().set_bool("/rtx/directLighting/sampledLighting/enabled", True)
        carb.settings.get_settings().set_int("/rtx/raytracing/showLights", 1)
        carb.settings.get_settings().set_float("/rtx/sceneDb/ambientLightIntensity", 0.1)
        # TODO: Think of better setting defaults. Below works well for indoor-only scenes, but if skybox is the only light source then this looks very bad
        # carb.settings.get_settings().set_int("/rtx/domeLight/upperLowerStrategy", 3)  # "Limited image-based"

    @property
    def viewer_visibility(self):
        """
        Returns:
            bool: Whether the viewer is visible or not
        """
        return self._viewer_camera.viewer_visibility

    @viewer_visibility.setter
    def viewer_visibility(self, visible):
        """
        Sets whether the viewer should be visible or not in the Omni UI

        Args:
            visible (bool): Whether the viewer should be visible or not
        """
        self._viewer_camera.viewer_visibility = visible

    @property
    def viewer_height(self):
        """
        Returns:
            int: viewer height of this sensor, in pixels
        """
        # If the viewer camera hasn't been created yet, utilize the default width
        return gm.DEFAULT_VIEWER_HEIGHT if self._viewer_camera is None else self._viewer_camera.image_height

    @viewer_height.setter
    def viewer_height(self, height):
        """
        Sets the viewer height @height for this sensor

        Args:
            height (int): viewer height, in pixels
        """
        self._viewer_camera.image_height = height

    @property
    def viewer_width(self):
        """
        Returns:
            int: viewer width of this sensor, in pixels
        """
        # If the viewer camera hasn't been created yet, utilize the default height
        return gm.DEFAULT_VIEWER_WIDTH if self._viewer_camera is None else self._viewer_camera.image_width

    @viewer_width.setter
    def viewer_width(self, width):
        """
        Sets the viewer width @width for this sensor

        Args:
            width (int): viewer width, in pixels
        """
        self._viewer_camera.image_width = width

    def set_lighting_mode(self, mode):
        """
        Sets the active lighting mode in the current simulator. Valid options are one of LightingMode

        Args:
            mode (LightingMode): Lighting mode to set
        """
        omni.kit.commands.execute("SetLightingMenuModeCommand", lighting_mode=mode)

    def enable_viewer_camera_teleoperation(self):
        """
        Enables keyboard control of the active viewer camera for this simulation
        """
        self._camera_mover = CameraMover(cam=self._viewer_camera)
        self._camera_mover.print_info()
        return self._camera_mover

    def import_scene(self, scene):
        """
        Import a scene into the simulator. A scene could be a synthetic one or a realistic Gibson Environment.

        Args:
            scene (Scene): a scene object to load
        """
        assert self.is_stopped(), "Simulator must be stopped while importing a scene!"
        assert isinstance(scene, Scene), "import_scene can only be called with Scene"

        # Clear the existing scene if any
        self.clear()

        self._scene = scene
        self._scene.load()

        # Make sure simulator is not running, then start it so that we can initialize the scene
        assert self.is_stopped(), "Simulator must be stopped after importing a scene!"
        self.play()

        # Initialize the scene
        self._scene.initialize()

        # Need to one more step for particle systems to work
        self.step()
        self.stop()
        log.info("Imported scene.")

    def initialize_object_on_next_sim_step(self, obj):
        """
        Initializes the object upon the next simulation step

        Args:
            obj (BasePrim): Object to initialize as soon as a new sim step is called
        """
        self._objects_to_initialize.append(obj)

    def import_object(self, obj, register=True, auto_initialize=True):
        """
        Import an object into the simulator.

        Args:
            obj (BaseObject): an object to load
            register (bool): whether to register this object internally in the scene registry
            auto_initialize (bool): If True, will auto-initialize the requested object on the next simulation step.
                Otherwise, we assume that the object will call initialize() on its own!
        """
        assert isinstance(obj, BaseObject), "import_object can only be called with BaseObject"

        # Make sure scene is loaded -- objects should not be loaded unless we have a reference to a scene
        assert self.scene is not None, "import_object needs to be called after import_scene"

        # Load the object in omniverse by adding it to the scene
        self.scene.add_object(obj, register=register, _is_call_from_simulator=True)

        # Cache the mapping from link IDs to object
        for link in obj.links.values():
            self._link_id_to_objects[PhysicsSchemaTools.sdfPathToInt(link.prim_path)] = obj

        # Lastly, additionally add this object automatically to be initialized as soon as another simulator step occurs
        # if requested
        if auto_initialize:
            self.initialize_object_on_next_sim_step(obj=obj)
    
    def remove_object(self, obj):
        """
        Remove a non-robot object from the simulator.

        Args:
            obj (BaseObject): a non-robot object to load
        """
        # pop all link ids
        for link in obj.links.values():
            self._link_id_to_objects.pop(PhysicsSchemaTools.sdfPathtoInt(link.prim_path))
        self._scene.remove_object(obj)
        self.app.update()

    def _reset_variables(self):
        """
        Reset internal variables when a new stage is loaded
        """


    def _non_physics_step(self):
        """
        Complete any non-physics steps such as state updates.
        """
        assert not self.is_stopped(), f"Simulator must not be stopped in order to run non physics step!"
        # Check to see if any objects should be initialized (only done IF we're playing)
<<<<<<< HEAD
        if len(self._objects_to_initialize) > 0 and self.is_playing():
            for obj in self._objects_to_initialize:
                obj.initialize()
                if len(obj.states.keys() & self.object_state_types_on_contact) > 0:
                    self._objects_require_contact_callback = True
                if len(obj.states.keys() & self.object_state_types_on_joint_break) > 0:
                    self._objects_require_joint_break_callback = True

            self._objects_to_initialize = []
=======
        n_objects_to_initialize = len(self._objects_to_initialize)
        if n_objects_to_initialize > 0 and self.is_playing():
            # We iterate through the objects to initialize
            # Note that we don't explicitly do for obj in self._objects_to_initialize because additional objects
            # may be added mid-iteration!!
            # For this same reason, after we finish the loop, we keep any objects that are yet to be initialized
            for i in range(n_objects_to_initialize):
                self._objects_to_initialize[i].initialize()
            self._objects_to_initialize = self._objects_to_initialize[n_objects_to_initialize:]
>>>>>>> 837d8cd8

        # Propagate states if the feature is enabled
        if gm.ENABLE_OBJECT_STATES:
            # Step the object states in global topological order (if the scene exists).
            if self.scene is not None:
                for state_type in self.object_state_types_requiring_update:
                    for obj in self.scene.get_objects_with_state(state_type):
                        # Only update objects that have been initialized so far
                        if obj.initialized:
                            obj.states[state_type].update()

            for obj in self.scene.objects:
                # Only update visuals for objects that have been initialized so far
                if isinstance(obj, StatefulObject) and obj.initialized:
                    obj.update_visuals()

    def _omni_update_step(self):
        """
        Step any omni-related things
        """
        # Clear the bounding box cache so that it gets updated during the next time it's called
        BoundingBoxAPI.clear()

    def _transition_rule_step(self):
        """
        Applies all internal non-Omniverse transition rules.
        """
        # Apply any transiiton object init states from before, and then clear the dictionary
        for obj, states_info in self._transition_object_init_states.items():
            for state, args in states_info.items():
                obj.states[state].set_value(*args)
        self._transition_object_init_states = dict()

        # Create a dict from rule to filter to objects we care about.
        obj_dict = defaultdict(lambda: defaultdict(lambda: defaultdict(list)))
        for obj in self.scene.objects:
            for rule in self._transition_rules:
                for fname, f in rule.individual_filters.items():
                    if f(obj):
                        obj_dict[rule]["individual"][fname].append(obj)
                for fname, f in rule.group_filters.items():
                    if f(obj):
                        obj_dict[rule]["group"][fname].append(obj)

        # For each rule, create a subset of the dict and apply it if applicable.
        added_obj_attrs = []
        removed_objs = []
        for rule in self._transition_rules:
            # Skip any rule that has no objects
            if rule not in obj_dict:
                continue
            # Skip any rule that has no group filters if it requires group filters
            group_f_objs = dict()
            if rule.requires_group_filters:
                group_f_objs = obj_dict[rule]["group"]
                if len(group_f_objs) == 0:
                    continue

            # Skip any rule that is missing an individual filter if it requires individual filters
            if rule.requires_individual_filters:
                individual_f_objs = obj_dict[rule]["individual"]
                if not all(fname in individual_f_objs for fname in rule.individual_filters.keys()):
                    continue
                # Get all cartesian cross product over all individual filter objects, and then attempt the transition rule.
                # If objects are to be added / removed, the transition function is
                # expected to return an instance of TransitionResults containing
                # information about those objects.
                # TODO: Consider optimizing itertools.product.
                # TODO: Track what needs to be added / removed at the Scene object level.
                # Comments from a PR on possible changes:
                # - Addition / removal tracking on the Scene object.
                # - Check if the objects are still in the scene in each step.
                for obj_tuple in itertools.product(*list(individual_f_objs.values())):
                    individual_objects = {fname: obj for fname, obj in zip(individual_f_objs.keys(), obj_tuple)}
                    did_transition, transition_output = rule.process(individual_objects=individual_objects, group_objects=group_f_objs)
                    if transition_output is not None:
                        # Transition output is a TransitionResults object
                        added_obj_attrs.extend(transition_output.add)
                        removed_objs.extend(transition_output.remove)
            else:
                # We try the transition rule once, since there's no cartesian cross product of combinations from the
                # individual filters we need to handle
                did_transition, transition_output = rule.process(individual_objects=dict(), group_objects=group_f_objs)
                if transition_output is not None:
                    added_obj_attrs.extend(transition_output.add)
                    removed_objs.extend(transition_output.remove)

        # Process all transition results.
        if len(removed_objs) > 0:
            disclaimer(
                f"We are attempting to remove objects during the transition rule phase of the simulator step.\n"
                f"However, Omniverse currently has a bug when using GPU dynamics where a segfault will occur if an "
                f"object in contact with another object is attempted to be removed.\n"
                f"This bug should be fixed by the next Omniverse release.\n"
                f"In the meantime, we instead teleport these objects to a graveyard location located far outside of "
                f"the scene."
            )
        for i, removed_obj in enumerate(removed_objs):
            # TODO: Ideally we want to remove objects, but because of Omniverse's bug on GPU physics, we simply move
            # the objects into a graveyard for now
            # self.remove_object(removed_obj)
            removed_obj.set_position(np.array(m.OBJECT_GRAVEYARD_POS) + np.ones(3) * i)

        for added_obj_attr in added_obj_attrs:
            new_obj = added_obj_attr.obj
            self.import_object(new_obj)
            # By default, added_obj_attr is populated with all Nones -- so these will all be pass-through operations
            # unless pos / orn (or, conversely, bb_pos / bb_orn) is specified
            if added_obj_attr.pos is not None or added_obj_attr.orn is not None:
                new_obj.set_position_orientation(position=added_obj_attr.pos, orientation=added_obj_attr.orn)
            elif isinstance(new_obj, DatasetObject) and \
                    (added_obj_attr.bb_pos is not None or added_obj_attr.bb_orn is not None):
                new_obj.set_bbox_center_position_orientation(position=added_obj_attr.bb_pos, orientation=added_obj_attr.bb_orn)
            # Additionally record any requested states if specified to be updated during the next transition step
            if added_obj_attr.states is not None:
                self._transition_object_init_states[new_obj] = added_obj_attr.states

    def play(self):
        if not self.is_playing():
            # Track whether we're starting the simulator fresh -- i.e.: whether we were stopped previously
            was_stopped = self.is_stopped()

            # Run super first
            # We suppress warnings from omni.usd because it complains about values set in the native USD
            # These warnings occur because the native USD file has some type mismatch in the `scale` property,
            # where the property expects a double but for whatever reason the USD interprets its values as floats
            with suppress_omni_log(channels=["omni.usd"]):
                super().play()

            # Take a render step -- this is needed so that certain (unknown, maybe omni internal state?) is populated
            # correctly
            self.render()

            # Update all object handles
            if self.scene is not None and self.scene.initialized:
                for obj in self.scene.objects:
                    # Only need to update if object is already initialized as well
                    if obj.initialized:
                        obj.update_handles()

            if was_stopped:
                # We need to update controller mode because kp and kd were set to the original (incorrect) values when
                # sim was stopped. We need to reset them to default_kp and default_kd defined in ControllableObject.
                # We also need to take an additional sim step to make sure simulator is functioning properly.
                # We need to do this because for some reason omniverse exhibits strange behavior if we do certain
                # operations immediately after playing; e.g.: syncing USD poses when flatcache is enabled
                if self.scene is not None and self.scene.initialized:
                    for robot in self.scene.robots:
                        if robot.initialized:
                            robot.update_controller_mode()

                self.step_physics()

            # Additionally run non physics things if we have a valid scene
            if self._scene is not None:
                self._omni_update_step()
                self._non_physics_step()
                if gm.ENABLE_TRANSITION_RULES:
                    self._transition_rule_step()

    def pause(self):
        if not self.is_paused():
            super().pause()

    def stop(self):
        if not self.is_stopped():
            super().stop()

        # If we're using flatcache, we also need to reset its API
        if gm.ENABLE_FLATCACHE:
            FlatcacheAPI.reset()

    @property
    def n_physics_timesteps_per_render(self):
        """
        Number of physics timesteps per rendering timestep. rendering_dt has to be a multiple of physics_dt.

        Returns:
            int: Discrete number of physics timesteps to take per step
        """
        n_physics_timesteps_per_render = self.get_rendering_dt() / self.get_physics_dt()
        assert n_physics_timesteps_per_render.is_integer(), "render_timestep must be a multiple of physics_timestep"
        return int(n_physics_timesteps_per_render)

    def step(self, render=True, force_playing=False):
        """
        Step the simulation at self.render_timestep

        Args:
            render (bool): Whether rendering should occur or not
            force_playing (bool): If True, will force physics to propagate (i.e.: set simulation, if paused / stopped,
                to "play" mode)
        """
        # Possibly force playing
        if force_playing and not self.is_playing():
            self.play()

        if render:
            super().step(render=True)
        else:
            for i in range(self.n_physics_timesteps_per_render):
                super().step(render=False)

        # Additionally run non physics things if we have a valid scene
        if self._scene is not None:
            self._omni_update_step()
            if self.is_playing():
                self._non_physics_step()
                if gm.ENABLE_TRANSITION_RULES:
                    self._transition_rule_step()

        # TODO (eric): After stage changes (e.g. pose, texture change), it will take two super().step(render=True) for
        #  the result to propagate to the rendering. We could have called super().render() here but it will introduce
        #  a big performance regression.

    def step_physics(self):
        """
        Step the physics a single step.
        """
        self._physics_context._step(current_time=self.current_time)

    def _on_contact(self, contact_headers, contact_data):
        """
        This callback will be invoked after every PHYSICS step if there is any contact.
        For each of the pair of objects in each contact, we invoke the on_contact function for each of its states
        that subclass ContactSubscribedStateMixin. These states update based on contact events.
        """
<<<<<<< HEAD
        if gm.ENABLE_OBJECT_STATES and self._objects_require_contact_callback:
            headers = defaultdict(list)
            for contact_header in contact_headers:
                actor0 = str(PhysicsSchemaTools.intToSdfPath(contact_header.actor0))
                actor1 = str(PhysicsSchemaTools.intToSdfPath(contact_header.actor1))
                # actor0/1 are prim paths for links that are in contact. Find the corresponding objects.
                actor0_obj = self._scene.object_registry("prim_path", "/".join(actor0.split("/")[:-1]))
                actor1_obj = self._scene.object_registry("prim_path", "/".join(actor1.split("/")[:-1]))
                # If any of the objects cannot be found, skip
                if actor0_obj is None or actor1_obj is None:
                    continue
                # If any of the objects is not initialized, skip
                if not actor0_obj.initialized or not actor1_obj.initialized:
                    continue
                # If any of the objects is not stateful, skip
=======
        if gm.ENABLE_OBJECT_STATES:
            headers = dict()
            combos = dict()
            for contact_header in contact_headers:
                actor0_obj = self._link_id_to_objects.get(contact_header.actor0, None)
                actor1_obj = self._link_id_to_objects.get(contact_header.actor1, None)
                if actor0_obj is None or actor1_obj is None or not actor0_obj.initialized or not actor1_obj.initialized:
                    continue
                # Unique reference via uuid hashing
                idn = actor0_obj.uuid * actor1_obj.uuid
                if idn not in combos:
                    headers[idn] = []
                    combos[idn] = (actor0_obj, actor1_obj)
                headers[idn].append(contact_header)

            for idn, headers in headers.items():
                actor0_obj, actor1_obj = combos[idn]
>>>>>>> 837d8cd8
                if not isinstance(actor0_obj, StatefulObject) or not isinstance(actor1_obj, StatefulObject):
                    continue
                # If any of the objects doesn't have states that require on_contact callbacks, skip
                if len(actor0_obj.states.keys() & self.object_state_types_on_contact) == 0 or len(actor1_obj.states.keys() & self.object_state_types_on_contact) == 0:
                    continue
                headers[tuple(sorted((actor0_obj, actor1_obj), key=lambda x: x.name))].append(contact_header)

            for (actor0_obj, actor1_obj) in headers:
                for obj0, obj1 in [(actor0_obj, actor1_obj), (actor1_obj, actor0_obj)]:
                    for state_type in self.object_state_types_on_contact:
                        if state_type in obj0.states:
                            obj0.states[state_type].on_contact(obj1, headers, contact_data)

    def _on_simulation_event(self, event):
        """
        This callback will be invoked if there is any simulation event. Currently it only processes JOINT_BREAK event.
        """
        if gm.ENABLE_OBJECT_STATES:
            if event.type == int(SimulationEvent.JOINT_BREAK) and self._objects_require_joint_break_callback:
                joint_path = str(PhysicsSchemaTools.decodeSdfPath(event.payload["jointPath"][0], event.payload["jointPath"][1]))
                obj = None
                # TODO: recursively try to find the parent object of this joint
                tokens = joint_path.split("/")
                for i in range(2, len(tokens) + 1):
                    obj = self._scene.object_registry("prim_path", "/".join(tokens[:i]))
                    if obj is not None:
                        break

                if obj is None or not obj.initialized or not isinstance(obj, StatefulObject):
                    return
                if len(obj.states.keys() & self.object_state_types_on_joint_break) == 0:
                    return
                for state_type in self.object_state_types_on_joint_break:
                    if state_type in obj.states:
                        obj.states[state_type].on_joint_break(joint_path)

    def is_paused(self):
        """
        Returns:
            bool: True if the simulator is paused, otherwise False
        """
        return not (self.is_stopped() or self.is_playing())

    @contextlib.contextmanager
    def stopped(self):
        """
        A context scope for making sure the simulator is stopped during execution within this scope.
        Upon leaving the scope, the prior simulator state is restored.
        """
        # Infer what state we're currently in, then stop, yield, and then restore the original state
        sim_is_playing, sim_is_paused = self.is_playing(), self.is_paused()
        if sim_is_playing or sim_is_paused:
            self.stop()
        yield
        if sim_is_playing: self.play()
        elif sim_is_paused: self.pause()

    @contextlib.contextmanager
    def playing(self):
        """
        A context scope for making sure the simulator is playing during execution within this scope.
        Upon leaving the scope, the prior simulator state is restored.
        """
        # Infer what state we're currently in, then stop, yield, and then restore the original state
        sim_is_stopped, sim_is_paused = self.is_stopped(), self.is_paused()
        if sim_is_stopped or sim_is_paused:
            self.play()
        yield
        if sim_is_stopped: self.stop()
        elif sim_is_paused: self.pause()

    @contextlib.contextmanager
    def paused(self):
        """
        A context scope for making sure the simulator is paused during execution within this scope.
        Upon leaving the scope, the prior simulator state is restored.
        """
        # Infer what state we're currently in, then stop, yield, and then restore the original state
        sim_is_stopped, sim_is_playing = self.is_stopped(), self.is_playing()
        if sim_is_stopped or sim_is_playing:
            self.pause()
        yield
        if sim_is_stopped: self.stop()
        elif sim_is_playing: self.play()

    @contextlib.contextmanager
    def slowed(self, dt):
        """
        A context scope for making the simulator simulation dt slowed, e.g.: for taking micro-steps for propagating
        instantaneous kinematics with minimal impact on physics propagation.

        NOTE: This will set both the physics dt and rendering dt to the same value during this scope.

        Upon leaving the scope, the prior simulator state is restored.
        """
        # Set dt, yield, then restore the original dt
        physics_dt, rendering_dt = self.get_physics_dt(), self.get_rendering_dt()
        self.set_simulation_dt(physics_dt=dt, rendering_dt=dt)
        yield
        self.set_simulation_dt(physics_dt=physics_dt, rendering_dt=rendering_dt)

    @classmethod
    def clear_instance(cls):
        SimulationContext.clear_instance()
        Simulator._world_initialized = None
        return

    def __del__(self):
        SimulationContext.__del__(self)
        Simulator._world_initialized = None
        return

    @property
    def dc(self):
        """
        Returns:
            _dynamic_control.DynamicControl: Dynamic control (dc) interface
        """
        return self._dynamic_control

    @property
    def pi(self):
        """
        Returns:
            PhysX: Physx Interface (pi) for controlling low-level physx engine
        """
        return self._physx_interface

    @property
    def psi(self):
        """
        Returns:
            IPhysxSimulation: Physx Simulation Interface (psi) for controlling low-level physx simulation
        """
        return self._physx_simulation_interface

    @property
    def psqi(self):
        """
        Returns:
            PhysXSceneQuery: Physx Scene Query Interface (psqi) for running low-level scene queries
        """
        return self._physx_scene_query_interface

    @property
    def scene(self):
        """
        Returns:
            None or Scene: Scene currently loaded in this simulator. If no scene is loaded, returns None
        """
        return self._scene

    @property
    def viewer_camera(self):
        """
        Returns:
            VisionSensor: Active camera sensor corresponding to the active viewport window instance shown in the omni UI
        """
        return self._viewer_camera

    @property
    def camera_mover(self):
        """
        Returns:
            None or CameraMover: If enabled, the teleoperation interface for controlling the active viewer camera
        """
        return self._camera_mover

    @property
    def world_prim(self):
        """
        Returns:
            Usd.Prim: Prim at /World
        """
        return get_prim_at_path(prim_path="/World")

    def clear(self) -> None:
        """
        Clears the stage leaving the PhysicsScene only if under /World.
        """
        # Stop the physics
        self.stop()

        # Clear any pre-existing scene if it exists
        if self._scene is not None:
            self.scene.clear()
        self._scene = None

        # Clear all vision sensors and remove viewer camera reference and camera mover reference
        VisionSensor.clear()
        self._viewer_camera = None
        self._camera_mover = None

        # Clear uniquely named items and other internal states
        clear_pu()
        clear_uu()
        self._objects_to_initialize = []
        self._link_id_to_objects = dict()

        # Load dummy stage, but don't clear sim to prevent circular loops
        self._load_stage(usd_path=f"{gm.ASSET_PATH}/models/misc/clear_stage.usd")

    def restore(self, json_path):
        """
        Restore a simulation environment from @json_path.

        Args:
            json_path (str): Full path of JSON file to load, which contains information
                to recreate a scene.
        """
        if not json_path.endswith(".json"):
            log.error(f"You have to define the full json_path to load from. Got: {json_path}")
            return

        # Load the info from the json
        with open(json_path, "r") as f:
            scene_info = json.load(f)
        init_info = scene_info["init_info"]
        state = scene_info["state"]

        # Override the init info with our json path
        init_info["args"]["scene_file"] = json_path

        # Also make sure we have any additional modifications necessary from the specific scene
        og.REGISTERED_SCENES[init_info["class_name"]].modify_init_info_for_restoring(init_info=init_info)

        # Recreate and import the saved scene
        og.sim.stop()
        recreated_scene = create_object_from_init_info(init_info)
        self.import_scene(scene=recreated_scene)

        # Start the simulation and restore the dynamic state of the scene and then pause again
        self.play()
        self.load_state(state, serialized=False)

        log.info("The saved simulation environment loaded.")

        return

    def save(self, json_path):
        """
        Saves the current simulation environment to @json_path.

        Args:
            json_path (str): Full path of JSON file to save (should end with .json), which contains information
                to recreate the current scene.
        """
        # Make sure the sim is not stopped, since we need to grab joint states
        assert not self.is_stopped(), "Simulator cannot be stopped when saving to USD!"

        # Make sure there are no objects in the initialization queue, if not, terminate early and notify user
        # Also run other sanity checks before saving
        if len(self._objects_to_initialize) > 0:
            log.error("There are still objects to initialize! Please take one additional sim step and then save.")
            return
        if not self.scene:
            log.warning("Scene has not been loaded. Nothing to save.")
            return
        if not json_path.endswith(".json"):
            log.error(f"You have to define the full json_path to save the scene to. Got: {json_path}")
            return

        # Update scene info
        self.scene.update_objects_info()

        # Dump saved current state and also scene init info
        scene_info = {
            "state": self.scene.dump_state(serialized=False),
            "init_info": self.scene.get_init_info(),
            "objects_info": self.scene.get_objects_info(),
        }

        # Write this to the json file
        Path(os.path.dirname(json_path)).mkdir(parents=True, exist_ok=True)
        with open(json_path, "w+") as f:
            json.dump(scene_info, f, cls=NumpyEncoder, indent=4)

        log.info("The current simulation environment saved.")

    def _load_stage(self, usd_path):
        """
        Open the stage specified by USD file at @usd_path

        Args:
            usd_path (str): Absolute filepath to USD stage that should be loaded
        """
        # Stop the physics if we're playing
        if not self.is_stopped():
            log.warning("Stopping simulation in order to load stage.")
            self.stop()

        # Store physics dt and rendering dt to reuse later
        # Note that the stage may have been deleted previously; if so, we use the default values
        # of 1/60, 1/60
        try:
            physics_dt = self.get_physics_dt()
        except:
            print("WARNING: Invalid or non-existent physics scene found. Setting physics dt to 1/60.")
            physics_dt = 1/60.
        rendering_dt = self.get_rendering_dt()

        # Open new stage -- suppressing warning that we're opening a new stage
        with suppress_omni_log(None):
            open_stage(usd_path=usd_path)

        # Re-initialize necessary internal vars
        self._app = omni.kit.app.get_app_interface()
        self._framework = carb.get_framework()
        self._timeline = omni.timeline.get_timeline_interface()
        self._timeline.set_auto_update(True)
        self._cached_rate_limit_enabled = self._settings.get_as_bool("/app/runLoops/main/rateLimitEnabled")
        self._cached_rate_limit_frequency = self._settings.get_as_int("/app/runLoops/main/rateLimitFrequency")
        self._cached_min_frame_rate = self._settings.get_as_int("persistent/simulation/minFrameRate")
        self._loop_runner = omni_loop.acquire_loop_interface()

        # Initialize stage
        self._init_stage(
            physics_dt=physics_dt,
            rendering_dt=rendering_dt,
            stage_units_in_meters=self._initial_stage_units_in_meters,
        )

        # Update internal references
        self._dynamic_control = _dynamic_control.acquire_dynamic_control_interface()
        self._physx_interface = get_physx_interface()
        self._physx_simulation_interface = get_physx_simulation_interface()
        self._physx_scene_query_interface = get_physx_scene_query_interface()

        # Update internal settings
        self._set_physics_engine_settings()
        self._set_renderer_settings()

        # Update internal callbacks
        self._setup_default_callback_fns()
        self._stage_open_callback = (
            omni.usd.get_context().get_stage_event_stream().create_subscription_to_pop(self._stage_open_callback_fn)
        )
        self._contact_callback = self._physics_context._physx_sim_interface.subscribe_contact_report_events(self._on_contact)
        self._simulation_event_callback = self._physx_interface.get_simulation_event_stream_v2().create_subscription_to_pop(self._on_simulation_event)

        # Set the lighting mode to be stage by default
        self.set_lighting_mode(mode=LightingMode.STAGE)

        # Set the viewer camera, and then set its default pose
        self._set_viewer_camera()
        self.viewer_camera.set_position_orientation(
            position=np.array(m.DEFAULT_VIEWER_CAMERA_POS),
            orientation=np.array(m.DEFAULT_VIEWER_CAMERA_QUAT),
        )

    def close(self):
        """
        Shuts down the OmniGibson application
        """
        self._app.shutdown()

    @property
    def stage_id(self):
        """
        Returns:
            int: ID of the current active stage
        """
        return UsdUtils.StageCache.Get().GetId(self.stage).ToLongInt()

    @property
    def device(self):
        """
        Returns:
            device (None or str): Device used in simulation backend
        """
        return self._device

    @device.setter
    def device(self, device):
        """
        Sets the device used for sim backend

        Args:
            device (None or str): Device to set for the simulation backend
        """
        self._device = device
        if self._device is not None and "cuda" in self._device:
            device_id = self._settings.get_as_int("/physics/cudaDevice")
            self._device = f"cuda:{device_id}"

    @property
    def state_size(self):
        # Total state size is the state size of our scene
        return self._scene.state_size

    def _dump_state(self):
        # Default state is from the scene
        return self._scene.dump_state(serialized=False)

    def _load_state(self, state):
        # Default state is from the scene
        self._scene.load_state(state=state, serialized=False)

    def load_state(self, state, serialized=False):
        # We need to make sure the simulator is playing since joint states only get updated when playing
        assert self.is_playing()

        # Run super
        super().load_state(state=state, serialized=serialized)

        # Highlight that at the current step, the non-kinematic states are potentially inaccurate because a sim
        # step is needed to propagate specific states in physics backend
        # TODO: This should be resolved in a future omniverse release!
        disclaimer("Attempting to load simulator state.\n"
                   "Currently, omniverse does not support exclusively stepping kinematics, so we cannot update some "
                   "of our object states relying on updated kinematics until a simulator step is taken!\n"
                   "Object states such as OnTop, Inside, etc. relying on relative spatial information will inaccurate"
                   "until a single sim step is taken.\n"
                   "This should be resolved by the next NVIDIA Isaac Sim release.")

    def _serialize(self, state):
        # Default state is from the scene
        return self._scene.serialize(state=state)

    def _deserialize(self, state):
        # Default state is from the scene
        return self._scene.deserialize(state=state), self._scene.state_size<|MERGE_RESOLUTION|>--- conflicted
+++ resolved
@@ -87,16 +87,6 @@
         if self._world_initialized:
             return
         Simulator._world_initialized = True
-<<<<<<< HEAD
-        self._dc_interface = _dynamic_control.acquire_dynamic_control_interface()
-        self._physx_interface = get_physx_interface()
-        self._physx_simulation_interface = get_physx_simulation_interface()
-        self._physx_scene_query_interface = get_physx_scene_query_interface()
-        self._data_logger = DataLogger()
-        self._contact_callback = self._physics_context._physx_sim_interface.subscribe_contact_report_events(self._on_contact)
-        self._simulation_event_callback = self._physx_interface.get_simulation_event_stream_v2().create_subscription_to_pop(self._on_simulation_event)
-=======
->>>>>>> 837d8cd8
 
         # Store other internal vars
         self.gravity = gravity
@@ -109,7 +99,7 @@
         self._physx_simulation_interface = None
         self._physx_scene_query_interface = None
         self._contact_callback = None
-
+        self._simulation_event_callback = None
         # List of objects that need to be initialized during whenever the next sim step occurs
         self._objects_to_initialize = []
         self._objects_require_contact_callback = False
@@ -398,17 +388,6 @@
         """
         assert not self.is_stopped(), f"Simulator must not be stopped in order to run non physics step!"
         # Check to see if any objects should be initialized (only done IF we're playing)
-<<<<<<< HEAD
-        if len(self._objects_to_initialize) > 0 and self.is_playing():
-            for obj in self._objects_to_initialize:
-                obj.initialize()
-                if len(obj.states.keys() & self.object_state_types_on_contact) > 0:
-                    self._objects_require_contact_callback = True
-                if len(obj.states.keys() & self.object_state_types_on_joint_break) > 0:
-                    self._objects_require_joint_break_callback = True
-
-            self._objects_to_initialize = []
-=======
         n_objects_to_initialize = len(self._objects_to_initialize)
         if n_objects_to_initialize > 0 and self.is_playing():
             # We iterate through the objects to initialize
@@ -416,9 +395,14 @@
             # may be added mid-iteration!!
             # For this same reason, after we finish the loop, we keep any objects that are yet to be initialized
             for i in range(n_objects_to_initialize):
-                self._objects_to_initialize[i].initialize()
+                obj = self._objects_to_initialize[i]
+                obj.initialize()
+                if len(obj.states.keys() & self.object_state_types_on_contact) > 0:
+                    self._objects_require_contact_callback = True
+                if len(obj.states.keys() & self.object_state_types_on_joint_break) > 0:
+                    self._objects_require_joint_break_callback = True
+
             self._objects_to_initialize = self._objects_to_initialize[n_objects_to_initialize:]
->>>>>>> 837d8cd8
 
         # Propagate states if the feature is enabled
         if gm.ENABLE_OBJECT_STATES:
@@ -646,15 +630,11 @@
         For each of the pair of objects in each contact, we invoke the on_contact function for each of its states
         that subclass ContactSubscribedStateMixin. These states update based on contact events.
         """
-<<<<<<< HEAD
         if gm.ENABLE_OBJECT_STATES and self._objects_require_contact_callback:
             headers = defaultdict(list)
             for contact_header in contact_headers:
-                actor0 = str(PhysicsSchemaTools.intToSdfPath(contact_header.actor0))
-                actor1 = str(PhysicsSchemaTools.intToSdfPath(contact_header.actor1))
-                # actor0/1 are prim paths for links that are in contact. Find the corresponding objects.
-                actor0_obj = self._scene.object_registry("prim_path", "/".join(actor0.split("/")[:-1]))
-                actor1_obj = self._scene.object_registry("prim_path", "/".join(actor1.split("/")[:-1]))
+                actor0_obj = self._link_id_to_objects.get(contact_header.actor0, None)
+                actor1_obj = self._link_id_to_objects.get(contact_header.actor1, None)
                 # If any of the objects cannot be found, skip
                 if actor0_obj is None or actor1_obj is None:
                     continue
@@ -662,31 +642,12 @@
                 if not actor0_obj.initialized or not actor1_obj.initialized:
                     continue
                 # If any of the objects is not stateful, skip
-=======
-        if gm.ENABLE_OBJECT_STATES:
-            headers = dict()
-            combos = dict()
-            for contact_header in contact_headers:
-                actor0_obj = self._link_id_to_objects.get(contact_header.actor0, None)
-                actor1_obj = self._link_id_to_objects.get(contact_header.actor1, None)
-                if actor0_obj is None or actor1_obj is None or not actor0_obj.initialized or not actor1_obj.initialized:
-                    continue
-                # Unique reference via uuid hashing
-                idn = actor0_obj.uuid * actor1_obj.uuid
-                if idn not in combos:
-                    headers[idn] = []
-                    combos[idn] = (actor0_obj, actor1_obj)
-                headers[idn].append(contact_header)
-
-            for idn, headers in headers.items():
-                actor0_obj, actor1_obj = combos[idn]
->>>>>>> 837d8cd8
                 if not isinstance(actor0_obj, StatefulObject) or not isinstance(actor1_obj, StatefulObject):
                     continue
                 # If any of the objects doesn't have states that require on_contact callbacks, skip
                 if len(actor0_obj.states.keys() & self.object_state_types_on_contact) == 0 or len(actor1_obj.states.keys() & self.object_state_types_on_contact) == 0:
                     continue
-                headers[tuple(sorted((actor0_obj, actor1_obj), key=lambda x: x.name))].append(contact_header)
+                headers[tuple(sorted((actor0_obj, actor1_obj), key=lambda x: x.uuid))].append(contact_header)
 
             for (actor0_obj, actor1_obj) in headers:
                 for obj0, obj1 in [(actor0_obj, actor1_obj), (actor1_obj, actor0_obj)]:
@@ -878,6 +839,8 @@
         clear_pu()
         clear_uu()
         self._objects_to_initialize = []
+        self._objects_require_contact_callback = False
+        self._objects_require_joint_break_callback = False
         self._link_id_to_objects = dict()
 
         # Load dummy stage, but don't clear sim to prevent circular loops
