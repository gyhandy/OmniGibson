import random
import numpy as np

from omnigibson.macros import create_module_macros
from omnigibson.object_states.object_state_base import BooleanState, AbsoluteObjectState
from omnigibson.utils.constants import JointType
from omnigibson.utils.ui_utils import create_module_logger

# Create module logger
log = create_module_logger(module_name=__name__)

# Create settings for this module
m = create_module_macros(module_path=__file__)

# Joint position threshold before a joint is considered open.
# Should be a number in the range [0, 1] which will be transformed
# to a position in the joint's min-max range.
m.JOINT_THRESHOLD_BY_TYPE = {
    JointType.JOINT_REVOLUTE: 0.05,
    JointType.JOINT_PRISMATIC: 0.05,
}
m.OPEN_SAMPLING_ATTEMPTS = 5

m.METADATA_FIELD = "openable_joint_ids"
m.BOTH_SIDES_METADATA_FIELD = "openable_both_sides"


def _compute_joint_threshold(joint, joint_direction):
    """
    Computes the joint threshold for opening and closing

    Args:
        joint (JointPrim): Joint to calculate threshold for
        joint_direction (int): If 1, assumes opening direction is positive angle change. Otherwise,
            assumes opening direction is negative angle change.

    Returns:
        3-tuple:

            - float: Joint value at which closed <--> open
            - float: Extreme joint value for being opened
            - float: Extreme joint value for being closed
    """
    global m
    # Convert fractional threshold to actual joint position.
    f = m.JOINT_THRESHOLD_BY_TYPE[joint.joint_type]
    closed_end = joint.lower_limit if joint_direction == 1 else joint.upper_limit
    open_end = joint.upper_limit if joint_direction == 1 else joint.lower_limit
    threshold = (1 - f) * closed_end + f * open_end
    return threshold, open_end, closed_end


def _is_in_range(position, threshold, range_end):
    """
    Calculates whether a joint's position @position is in its opening / closing range

    Args:
        position (float): Joint value
        threshold (float): Joint value at which closed <--> open
        range_end (float): Extreme joint value for being opened / closed

    Returns:
        bool: Whether the joint position is past @threshold in the direction of @range_end
    """
    # Note that we are unable to do an actual range check here because the joint positions can actually go
    # slightly further than the denoted joint limits.
    return position > threshold if range_end > threshold else position < threshold


def _get_relevant_joints(obj):
    """
    Grabs the relevant joints for object @obj

    Args:
        obj (StatefulObject): Object to grab relevant joints for

    Returns:
        3-tuple:
            - bool: If True, check open/closed state for objects whose joints can switch positions
            - list of JointPrim: Relevant joints for determining whether @obj is open or closed
            - list of int: Joint directions for each corresponding relevant joint
    """
    global m

    default_both_sides = False
    default_relevant_joints = list(obj.joints.values())
    # 1 means the open direction corresponds to positive joint angle change and -1 means the opposite
    default_joint_directions = [1] * len(default_relevant_joints)

    if not hasattr(obj, "metadata"):
        log.debug("No openable joint metadata found for object %s" % obj.name)
        return default_both_sides, default_relevant_joints, default_joint_directions

    # Get joint IDs and names from metadata annotation. If not, return default values.
    if m.METADATA_FIELD not in obj.metadata:
        log.debug(f"No openable joint metadata found for object {obj.name}")
        return default_both_sides, default_relevant_joints, default_joint_directions

    both_sides = obj.metadata[m.BOTH_SIDES_METADATA_FIELD] if m.BOTH_SIDES_METADATA_FIELD in obj.metadata else False
    joint_metadata = obj.metadata[m.METADATA_FIELD].items()

    # The joint metadata is in the format of [(joint_id, joint_name), ...] for legacy annotations and
    # [(joint_id, joint_name, joint_direction), ...] for direction-annotated objects.
    joint_names = [m[1] for m in joint_metadata]
    joint_directions = [m[2] if len(m) > 2 else 1 for m in joint_metadata]

    relevant_joints = []
    for key in joint_names:
        assert key in obj.joints, f"Unexpected joint name from Open metadata for object {obj.name}: {key}"
        relevant_joints.append(obj.joints[key])

    assert all(joint.joint_type in m.JOINT_THRESHOLD_BY_TYPE.keys() for joint in relevant_joints)

    return both_sides, relevant_joints, joint_directions


class Open(AbsoluteObjectState, BooleanState):
    def __init__(self, obj):
        self.relevant_joints_info = None

        # Run super method
        super().__init__(obj=obj)

    def _initialize(self):
        # Run super first
        super()._initialize()

        # Check the metadata info to get relevant joints information
        self.relevant_joints_info = _get_relevant_joints(self.obj)

    def _get_value(self, return_link_info=False):
        both_sides, relevant_joints, joint_directions = self.relevant_joints_info
        if not relevant_joints:
            return False

        # The "sides" variable is used to check open/closed state for objects whose joints can switch
        # positions. These objects are annotated with the both_sides annotation and the idea is that switching
        # the directions of *all* of the joints results in a similarly valid checkable state. As a result, to check
        # each "side", we multiply *all* of the joint directions with the coefficient belonging to that side, which
        # may be 1 or -1.
        sides = [1, -1] if both_sides else [1]

        sides_openness = []
        for side in sides:
            # Compute a boolean openness state for each joint by comparing positions to thresholds.
            joint_thresholds = (
                _compute_joint_threshold(joint, joint_direction * side)
                for joint, joint_direction in zip(relevant_joints, joint_directions)
            )
            joint_positions = [joint.get_state()[0] for joint in relevant_joints]
            joint_openness = (
                _is_in_range(position, threshold, open_end)
                for position, (threshold, open_end, closed_end) in zip(joint_positions, joint_thresholds)
            )

            # Looking from this side, the object is open if any of its joints is open.
            sides_openness.append(any(joint_openness))

        # The object is open only if it's open from all of its sides.
        return all(sides_openness)

    def _set_value(self, new_value, fully=False, one_link=False):
        """
        Set the openness state, either to a random joint position satisfying the new value, or fully open/closed.
        Yihe: one_link -- Bool, if only open one link at a time

        @param new_value: bool value for the openness state of the object.
        @param fully: whether the object should be fully opened/closed (e.g. all relevant joints to 0/1).
        @return: bool indicating setter success. Failure may happen due to unannotated objects.
        """
        both_sides, relevant_joints, joint_directions = self.relevant_joints_info
        if not relevant_joints:
            return False

        # The "sides" variable is used to check open/closed state for objects whose joints can switch
        # positions. These objects are annotated with the both_sides annotation and the idea is that switching
        # the directions of *all* of the joints results in a similarly valid checkable state. We want our object to be
        # open from *both* of the two sides, and I was too lazy to implement the logic for this without rejection
        # sampling, so that's what we do.
        # TODO: Implement a sampling method that's guaranteed to be correct, ditch the rejection method.
        sides = [1, -1] if both_sides else [1]

        for _ in range(m.OPEN_SAMPLING_ATTEMPTS):
            side = np.random.choice(sides)

            # All joints are relevant if we are closing, but if we are opening let's sample a subset.
            # if new_value:
<<<<<<< HEAD
            if new_value:
                if one_link:
                    num_to_open = 1
                elif not fully:
                    num_to_open = np.random.randint(1, len(relevant_joints)+1)
                else:
                    num_to_open = len(relevant_joints)

                print(f"Open {num_to_open} joints out of {len(relevant_joints)}")
                relevant_joints = np.random.choice(relevant_joints, size=num_to_open, replace=False)

=======
            if new_value and not fully:
                # num_to_open = random.randint(1, len(relevant_joints))
                # relevant_joints = random.sample(relevant_joints, num_to_open)

                num_to_open = np.random.randint(1, len(relevant_joints)+1)
                # num_to_open = len(relevant_joints) # 0404 temporary hack for link bbox debugging
                print(f"Open {num_to_open} joints out of {len(relevant_joints)}")
                # relevant_joints = random.sample(relevant_joints, num_to_open)
                relevant_joints = np.random.choice(relevant_joints, size=num_to_open, replace=False)
            
>>>>>>> c8ca0d42
            # Go through the relevant joints & set random positions.
            for joint, joint_direction in zip(relevant_joints, joint_directions):
                threshold, open_end, closed_end = _compute_joint_threshold(joint, joint_direction * side)

                # Get the range
                if new_value:
                    joint_range = (threshold, open_end)
                else:
                    joint_range = (threshold, closed_end)

                if fully:
                    joint_pos = joint_range[1]
                else:
                    # Convert the range to the format numpy accepts.
                    low = min(joint_range)
                    high = max(joint_range)

                    low = (low + high) / 2

                    # Sample a position.
                    joint_pos = np.random.uniform(low, high)
<<<<<<< HEAD
                    # joint_pos = joint_range[1] # 0420 Hack to fully open
=======
                    # joint_pos = (low+high)/2 # 0404 temporary hack for link bbox debug
>>>>>>> c8ca0d42

                # Save sampled position.
                joint.set_pos(joint_pos)

            # If we succeeded, return now.
            if self._get_value() == new_value:
                return True, relevant_joints

        # We exhausted our attempts and could not find a working sample.
        return False, None

    # We don't need to load / save anything since the joints are saved elsewhere<|MERGE_RESOLUTION|>--- conflicted
+++ resolved
@@ -1,4 +1,5 @@
 import random
+import numpy as np
 import numpy as np
 
 from omnigibson.macros import create_module_macros
@@ -182,10 +183,10 @@
 
         for _ in range(m.OPEN_SAMPLING_ATTEMPTS):
             side = np.random.choice(sides)
+            side = np.random.choice(sides)
 
             # All joints are relevant if we are closing, but if we are opening let's sample a subset.
             # if new_value:
-<<<<<<< HEAD
             if new_value:
                 if one_link:
                     num_to_open = 1
@@ -197,18 +198,6 @@
                 print(f"Open {num_to_open} joints out of {len(relevant_joints)}")
                 relevant_joints = np.random.choice(relevant_joints, size=num_to_open, replace=False)
 
-=======
-            if new_value and not fully:
-                # num_to_open = random.randint(1, len(relevant_joints))
-                # relevant_joints = random.sample(relevant_joints, num_to_open)
-
-                num_to_open = np.random.randint(1, len(relevant_joints)+1)
-                # num_to_open = len(relevant_joints) # 0404 temporary hack for link bbox debugging
-                print(f"Open {num_to_open} joints out of {len(relevant_joints)}")
-                # relevant_joints = random.sample(relevant_joints, num_to_open)
-                relevant_joints = np.random.choice(relevant_joints, size=num_to_open, replace=False)
-            
->>>>>>> c8ca0d42
             # Go through the relevant joints & set random positions.
             for joint, joint_direction in zip(relevant_joints, joint_directions):
                 threshold, open_end, closed_end = _compute_joint_threshold(joint, joint_direction * side)
@@ -230,11 +219,7 @@
 
                     # Sample a position.
                     joint_pos = np.random.uniform(low, high)
-<<<<<<< HEAD
                     # joint_pos = joint_range[1] # 0420 Hack to fully open
-=======
-                    # joint_pos = (low+high)/2 # 0404 temporary hack for link bbox debug
->>>>>>> c8ca0d42
 
                 # Save sampled position.
                 joint.set_pos(joint_pos)
@@ -242,8 +227,10 @@
             # If we succeeded, return now.
             if self._get_value() == new_value:
                 return True, relevant_joints
+                return True, relevant_joints
 
         # We exhausted our attempts and could not find a working sample.
         return False, None
+        return False, None
 
     # We don't need to load / save anything since the joints are saved elsewhere