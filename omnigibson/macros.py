--- conflicted
+++ resolved
@@ -22,7 +22,6 @@
 # Whether to print out disclaimers (i.e.: known failure cases resulting from Omniverse's current bugs / limitations)
 gm.SHOW_DISCLAIMERS = True
 
-<<<<<<< HEAD
 # Whether to enable (a) [global / robot] contact checking or not
 # Note: You can enable the robot contact checking, even if global checking is disabled
 # If global checking is enabled but robot checking disabled, global checking will take
@@ -31,8 +30,6 @@
 gm.ENABLE_GLOBAL_CONTACT_REPORTING = True
 gm.ENABLE_ROBOT_CONTACT_REPORTING = True
 
-=======
->>>>>>> e67042ec
 # Whether to use omni's GPU dynamics
 # This is necessary for certain features; e.g. particles (fluids / cloth)
 gm.USE_GPU_DYNAMICS = False
