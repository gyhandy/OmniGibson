from gibson2.core.physics.scene import StadiumScene
from gibson2.core.render.mesh_renderer.mesh_renderer_cpu import *
from gibson2.core.physics.interactive_objects import *
from gibson2.core.render.viewer import Viewer

class Simulator:
    def __init__(self, gravity=9.8, timestep=1 / 240.0, use_fisheye=False, mode='gui'):

        # physics simulator
        self.gravity = gravity
        self.timestep = timestep
        self.mode = mode
        if self.mode == 'gui':
            self.cid = p.connect(p.GUI)
        else:
            self.cid = p.connect(p.DIRECT)
        p.setTimeStep(self.timestep)
        p.setGravity(0, 0, -self.gravity)

        # renderer
<<<<<<< HEAD
        self.renderer = MeshRenderer(width=256, height=256, use_fisheye=use_fisheye)
=======
        self.renderer = MeshRenderer(width=resolution, height=resolution, device_idx=device_idx)
        self.resolution = resolution
        self.device_idx = device_idx
>>>>>>> 2471fabf
        self.renderer.set_fov(90)
        self.visual_objects = {}

        if self.mode == 'gui':
            self.add_viewer()

        self.robots = []
        self.scene = None
        self.objects = []

    def set_timestep(self, timestep):
        self.timestep = timestep
        p.setTimeStep(self.timestep)

    def add_viewer(self):
        self.viewer = Viewer()
        self.viewer.renderer = self.renderer

    def reload(self):
        self.renderer.release()
        self.renderer = MeshRenderer(width=self.resolution, height=self.resolution, device_idx=self.device_idx)
        p.disconnect(self.cid)
        if self.mode == 'gui':
            self.cid = p.connect(p.GUI)
        else:
            self.cid = p.connect(p.DIRECT)
        p.setTimeStep(self.timestep)
        p.setGravity(0, 0, -self.gravity)
        self.visual_objects = {}
        if self.mode == 'gui':
            self.viewer.renderer = self.renderer
        self.renderer.set_fov(90)
        self.robots = []
        self.scene = None
        self.objects = []

    def import_scene(self, scene):
        new_objects = scene.load()
        for item in new_objects:
            self.objects.append(item)
        for new_object in new_objects:
            for shape in p.getVisualShapeData(new_object):
                id, _, type, _, filename  = shape[:5]
                if type == p.GEOM_MESH:
                    filename = filename.decode('utf-8')
                    if not filename in self.visual_objects.keys():
                        self.renderer.load_object(filename)
                        self.visual_objects[filename] = len(self.renderer.visual_objects)-1
                        self.renderer.add_instance(len(self.renderer.visual_objects)-1, new_object)
                    else:
                        self.renderer.add_instance(self.visual_objects[filename], new_object)

        self.scene = scene


    def import_object(self, object):
        new_object = object.load()
        self.objects.append(new_object)
        for shape in p.getVisualShapeData(new_object):
            id, _, type, _, filename = shape[:5]
            if type == p.GEOM_MESH:
                filename = filename.decode('utf-8')
                print(filename, self.visual_objects)
                if not filename in self.visual_objects.keys():
                    self.renderer.load_object(filename)
                    self.visual_objects[filename] = len(self.renderer.visual_objects) - 1
                    self.renderer.add_instance(len(self.renderer.visual_objects) - 1, new_object, dynamic=True)
                else:
<<<<<<< HEAD
                    self.renderer.add_instance(self.visual_objects[filename], new_object, dynamic=True)
=======
                    self.renderer.add_instance(self.visual_objects[filename],
                                               pybullet_uuid=new_object,
                                               dynamic=True)
            elif type == p.GEOM_SPHERE:
                filename = os.path.join(gibson2.assets_path, 'models/mjcf_primitives/sphere8.obj')
                self.renderer.load_object(filename, input_kd=color[:3],
                                          scale=[dimensions[0] / 0.5, dimensions[0] / 0.5, dimensions[0] / 0.5])
                self.renderer.add_instance(len(self.renderer.visual_objects) - 1,
                                           pybullet_uuid=new_object,
                                           dynamic=True)
>>>>>>> 2471fabf

    def import_robot(self, robot):
        ids = robot.load()
        visual_objects = []
        link_ids = []
        poses_rot = []
        poses_trans = []
        self.robots.append(robot)

        for shape in p.getVisualShapeData(ids[0]):
            id, link_id, type, dimensions, filename, rel_pos, rel_orn, color = shape[:8]
            print(type)
            if type == p.GEOM_MESH:
                filename = filename.decode('utf-8')
                if not filename in self.visual_objects.keys():
                    print(filename, rel_pos, rel_orn, color, dimensions)
                    self.renderer.load_object(filename, transform_orn=rel_orn, transform_pos=rel_pos, input_kd=color[:3], scale=np.array(dimensions))
                    visual_objects.append(len(self.renderer.visual_objects) - 1)
                    self.visual_objects[filename] = len(self.renderer.visual_objects) - 1
                else:
                    visual_objects.append(self.visual_objects[filename])
                link_ids.append(link_id)
            elif type == p.GEOM_SPHERE:
                filename = os.path.join(gibson2.assets_path, 'models/mjcf_primitives/sphere8.obj')
                print(filename, dimensions, rel_pos, rel_orn, color)
                self.renderer.load_object(filename, transform_orn=rel_orn, transform_pos=rel_pos, input_kd=color[:3], scale=[dimensions[0]/0.5, dimensions[0]/0.5, dimensions[0]/0.5])
                visual_objects.append(len(self.renderer.visual_objects) - 1)
                #self.visual_objects[filename] = len(self.renderer.visual_objects) - 1
                link_ids.append(link_id)
            elif type == p.GEOM_CAPSULE or type == p.GEOM_CYLINDER:
                filename = os.path.join(gibson2.assets_path, 'models/mjcf_primitives/cube.obj')
                print(filename, dimensions, rel_pos, rel_orn, color)
                self.renderer.load_object(filename, transform_orn=rel_orn, transform_pos=rel_pos, input_kd=color[:3],
                                          scale=[dimensions[1] / 0.5, dimensions[1] / 0.5, dimensions[0] ])
                visual_objects.append(len(self.renderer.visual_objects) - 1)
                link_ids.append(link_id)
            elif type == p.GEOM_BOX:
                filename = os.path.join(gibson2.assets_path, 'models/mjcf_primitives/cube.obj')
                print(filename, dimensions, rel_pos, rel_orn, color)
                self.renderer.load_object(filename, transform_orn=rel_orn, transform_pos=rel_pos, input_kd=color[:3],
                                          scale=[dimensions[0], dimensions[1], dimensions[2]])
                visual_objects.append(len(self.renderer.visual_objects) - 1)
                link_ids.append(link_id)

            if link_id == -1:
                pos, orn = p.getBasePositionAndOrientation(id)
            else:
                _, _, _, _, pos, orn = p.getLinkState(id, link_id)
            poses_rot.append(np.ascontiguousarray(quat2rotmat([orn[-1], orn[0], orn[1], orn[2]])))
            poses_trans.append(np.ascontiguousarray(xyz2mat(pos)))

        self.renderer.add_robot(object_ids=visual_objects, link_ids=link_ids, pybullet_uuid=ids[0], poses_rot = poses_rot, poses_trans = poses_trans, dynamic=True, robot=robot)
        return ids

    def import_interactive_object(self, obj):
        ids = obj.load()
        visual_objects = []
        link_ids = []
        poses_rot = []
        poses_trans = []

        for shape in p.getVisualShapeData(ids):
            id, link_id, type, dimensions, filename, rel_pos, rel_orn, color = shape[:8]
            print(type)
            if type == p.GEOM_MESH:
                filename = filename.decode('utf-8')
                if not filename in self.visual_objects.keys():
                    print(filename, rel_pos, rel_orn, color, dimensions)
                    self.renderer.load_object(filename, transform_orn=rel_orn, transform_pos=rel_pos, input_kd=color[:3], scale=np.array(dimensions))
                    visual_objects.append(len(self.renderer.visual_objects) - 1)
                    self.visual_objects[filename] = len(self.renderer.visual_objects) - 1
                else:
                    visual_objects.append(self.visual_objects[filename])
                link_ids.append(link_id)
            elif type == p.GEOM_SPHERE:
                filename = os.path.join(gibson2.assets_path, 'models/mjcf_primitives/sphere8.obj')
                print(filename, dimensions, rel_pos, rel_orn, color)
                self.renderer.load_object(filename, transform_orn=rel_orn, transform_pos=rel_pos, input_kd=color[:3],
                                          scale=[dimensions[0] / 0.5, dimensions[0] / 0.5, dimensions[0] / 0.5])
                visual_objects.append(len(self.renderer.visual_objects) - 1)
                # self.visual_objects[filename] = len(self.renderer.visual_objects) - 1
                link_ids.append(link_id)
            elif type == p.GEOM_CAPSULE or type == p.GEOM_CYLINDER:
                filename = os.path.join(gibson2.assets_path, 'models/mjcf_primitives/cube.obj')
                print(filename, dimensions, rel_pos, rel_orn, color)
                self.renderer.load_object(filename, transform_orn=rel_orn, transform_pos=rel_pos, input_kd=color[:3],
                                          scale=[dimensions[1] / 0.5, dimensions[1] / 0.5, dimensions[0]])
                visual_objects.append(len(self.renderer.visual_objects) - 1)
                link_ids.append(link_id)
            elif type == p.GEOM_BOX:
                filename = os.path.join(gibson2.assets_path, 'models/mjcf_primitives/cube.obj')
                print(filename, dimensions, rel_pos, rel_orn, color)
                self.renderer.load_object(filename, transform_orn=rel_orn, transform_pos=rel_pos, input_kd=color[:3],
                                          scale=[dimensions[0], dimensions[1], dimensions[2]])
                visual_objects.append(len(self.renderer.visual_objects) - 1)
                link_ids.append(link_id)

            if link_id == -1:
                pos, orn = p.getBasePositionAndOrientation(id)
            else:
                _, _, _, _, pos, orn = p.getLinkState(id, link_id)
            poses_rot.append(np.ascontiguousarray(quat2rotmat([orn[-1], orn[0], orn[1], orn[2]])))
            poses_trans.append(np.ascontiguousarray(xyz2mat(pos)))

        self.renderer.add_instance_group(object_ids=visual_objects, link_ids=link_ids, pybullet_uuid=ids, poses_rot=poses_rot,
                                poses_trans=poses_trans, dynamic=True, robot=None)
        return ids

    def step(self):
        p.stepSimulation()
        for instance in self.renderer.instances:
            if instance.dynamic:
                self.update_position(instance)
        if self.mode == 'gui' and not self.viewer is None:
            self.viewer.update()

    @staticmethod
    def update_position(instance):
        if isinstance(instance, Instance):
            pos, orn = p.getBasePositionAndOrientation(instance.pybullet_uuid)
            instance.set_position(pos)
            instance.set_rotation([orn[-1], orn[0], orn[1], orn[2]])
        elif isinstance(instance, InstanceGroup):
            poses_rot = []
            poses_trans = []

            for link_id in instance.link_ids:
                if link_id == -1:
                    pos, orn = p.getBasePositionAndOrientation(instance.pybullet_uuid)
                else:
                    _, _, _, _, pos, orn = p.getLinkState(instance.pybullet_uuid, link_id)
                poses_rot.append(np.ascontiguousarray(quat2rotmat([orn[-1], orn[0], orn[1], orn[2]])))
                poses_trans.append(np.ascontiguousarray(xyz2mat(pos)))
                #print(instance.pybullet_uuid, link_id, pos, orn)

            instance.poses_rot = poses_rot
            instance.poses_trans = poses_trans

    def isconnected(self):
        return p.getConnectionInfo(self.cid)['isConnected']

    def disconnect(self):
        if self.isconnected():
            p.disconnect(self.cid)
        self.renderer.release()

if __name__ == '__main__':
    s = Simulator()
    scene = StadiumScene()
    s.import_scene(scene)
    obj = YCBObject('006_mustard_bottle')

    for i in range(10):
        s.import_object(obj)

    obj = YCBObject('002_master_chef_can')
    for i in range(10):
        s.import_object(obj)

    while s.isconnected():
        s.step()<|MERGE_RESOLUTION|>--- conflicted
+++ resolved
@@ -18,13 +18,9 @@
         p.setGravity(0, 0, -self.gravity)
 
         # renderer
-<<<<<<< HEAD
-        self.renderer = MeshRenderer(width=256, height=256, use_fisheye=use_fisheye)
-=======
         self.renderer = MeshRenderer(width=resolution, height=resolution, device_idx=device_idx)
         self.resolution = resolution
         self.device_idx = device_idx
->>>>>>> 2471fabf
         self.renderer.set_fov(90)
         self.visual_objects = {}
 
@@ -93,9 +89,6 @@
                     self.visual_objects[filename] = len(self.renderer.visual_objects) - 1
                     self.renderer.add_instance(len(self.renderer.visual_objects) - 1, new_object, dynamic=True)
                 else:
-<<<<<<< HEAD
-                    self.renderer.add_instance(self.visual_objects[filename], new_object, dynamic=True)
-=======
                     self.renderer.add_instance(self.visual_objects[filename],
                                                pybullet_uuid=new_object,
                                                dynamic=True)
@@ -106,7 +99,6 @@
                 self.renderer.add_instance(len(self.renderer.visual_objects) - 1,
                                            pybullet_uuid=new_object,
                                            dynamic=True)
->>>>>>> 2471fabf
 
     def import_robot(self, robot):
         ids = robot.load()
