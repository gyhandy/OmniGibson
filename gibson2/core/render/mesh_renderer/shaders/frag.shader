--- conflicted
+++ resolved
@@ -1,6 +1,5 @@
 #version 450
 uniform sampler2D texUnit;
-<<<<<<< HEAD
 uniform sampler2D metallicTexture;
 uniform sampler2D roughnessTexture;
 uniform sampler2D normalTexture;
@@ -15,11 +14,9 @@
 uniform float metallic;
 uniform float roughness;
 
-=======
 uniform sampler2D depthMap;
-uniform int use_texture;
 uniform int shadow_pass;
->>>>>>> aabcd6b9
+
 in vec2 theCoords;
 in vec3 Normal_world;
 in vec3 Normal_cam;
@@ -28,14 +25,11 @@
 in vec3 Pos_cam;
 in vec3 Pos_cam_projected;
 in vec3 Diffuse_color;
-<<<<<<< HEAD
 in mat3 TBN;
+in vec4 FragPosLightSpace;
 
 const float PI = 3.141592;
 const float Epsilon = 0.00001;
-=======
-in vec4 FragPosLightSpace;
->>>>>>> aabcd6b9
 
 layout (location = 0) out vec4 outputColour;
 layout (location = 1) out vec4 NormalColour;
@@ -75,11 +69,25 @@
 
 void main() {
     vec3 lightDir = normalize(light_position - FragPos);
-<<<<<<< HEAD
     float diff = 0.5 + 0.5 * max(dot(Normal_world, lightDir), 0.0);
     vec3 diffuse = diff * light_color;
 
+    float shadow;
+        if (shadow_pass == 2) {
+            vec3 projCoords = FragPosLightSpace.xyz / FragPosLightSpace.w;
+            projCoords = projCoords * 0.5 + 0.5;
+            float closestDepth = texture(depthMap, projCoords.xy).b * 0.5 + 0.5;
+            float currentDepth = projCoords.z;
+            float bias = max(0.02 * (1.0 - dot(Normal_world, lightDir)), 0.002);
+            shadow = currentDepth - bias > closestDepth  ? 1.0 : 0.0;
 
+            if ((projCoords.z > 1.0) || (projCoords.x > 1.0) || (projCoords.y > 1.0) || (projCoords.x < 0) || (projCoords.y <
+             0))
+                shadow = 0.0;
+        }
+        else {
+            shadow = 0.0;
+        }
 
     //not using pbr
     if (use_pbr == 0) {
@@ -112,34 +120,7 @@
 		vec3 ambientLighting = diffuseIBL + specularIBL;
         //vec3 reflection = textureLod(specularTexture, vec3(Lr.x, Lr.z, Lr.y), 1).rgb;
         outputColour = vec4(ambientLighting, 1);
-=======
 
-    float shadow;
-
-    if (shadow_pass == 2) {
-        vec3 projCoords = FragPosLightSpace.xyz / FragPosLightSpace.w;
-        projCoords = projCoords * 0.5 + 0.5;
-        float closestDepth = texture(depthMap, projCoords.xy).b * 0.5 + 0.5;
-        float currentDepth = projCoords.z;
-        float bias = max(0.02 * (1.0 - dot(Normal, lightDir)), 0.002);
-        shadow = currentDepth - bias > closestDepth  ? 1.0 : 0.0;
-
-        if ((projCoords.z > 1.0) || (projCoords.x > 1.0) || (projCoords.y > 1.0) || (projCoords.x < 0) || (projCoords.y <
-         0))
-            shadow = 0.0;
-    }
-    else {
-        shadow = 0.0;
-    }
-
-    float diff = 0.5 + 0.5 * max(dot(Normal, lightDir), 0.0) * (1-shadow);
-    vec3 diffuse = diff * light_color;
-
-    if (use_texture == 1) {
-        outputColour = texture(texUnit, theCoords) * (1 - shadow * 0.5);
-    } else {
-        outputColour = vec4(Diffuse_color,1) * diff; //diffuse color
->>>>>>> aabcd6b9
     }
 
     // use pbr and mapping
@@ -175,4 +156,5 @@
     } else {
         PCColour = vec4(Pos_cam, 1);
     }
+    outputColour = outputColour *  (1 - shadow * 0.5);
 }