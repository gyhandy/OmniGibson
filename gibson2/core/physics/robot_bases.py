--- conflicted
+++ resolved
@@ -47,6 +47,8 @@
         return ids
 
     def addToScene(self, bodies):
+        assert len(bodies) == 1, 'robot body has length > 1'
+
         if self.parts is not None:
             parts = self.parts
         else:
@@ -62,7 +64,6 @@
         else:
             ordered_joints = []
 
-<<<<<<< HEAD
         part_name, robot_name = p.getBodyInfo(bodies[0])
         part_name = part_name.decode("utf8")
         parts[part_name] = BodyPart(part_name,
@@ -71,25 +72,11 @@
                                     -1,
                                     self.scale,
                                     model_type=self.model_type)
-=======
-        for i in range(len(bodies)):
-            if p.getNumJoints(bodies[i]) == 0:
-                part_name, robot_name = p.getBodyInfo(bodies[i], 0)
-                robot_name = robot_name.decode("utf8")
-                part_name = part_name.decode("utf8")
-                parts[part_name] = BodyPart(part_name, bodies, i, -1, self.scale, model_type=self.model_type)
-
-            for j in range(p.getNumJoints(bodies[i])):
-                p.setJointMotorControl2(bodies[i], j, p.POSITION_CONTROL, positionGain=0.1, velocityGain=0.1, force=0)
-
-                _, joint_name, joint_type, _, _, _, _, _, _, _, _, _, part_name, _, _, _, _ = p.getJointInfo(bodies[i],
-                                                                                                             j)
->>>>>>> 8788b7af
-
-                joint_name = joint_name.decode("utf8")
-                part_name = part_name.decode("utf8")
-
-<<<<<<< HEAD
+
+        # By default, use base_link as self.robot_body
+        if self.robot_name == part_name:
+            self.robot_body = parts[part_name]
+
         for j in range(p.getNumJoints(bodies[0])):
             p.setJointMotorControl2(bodies[0],
                                     j,
@@ -108,19 +95,11 @@
                                         j,
                                         self.scale,
                                         model_type=self.model_type)
-=======
-                parts[part_name] = BodyPart(part_name, bodies, i, j, self.scale, model_type=self.model_type)
-
-                if part_name == self.robot_name:
-                    self.robot_body = parts[part_name]
->>>>>>> 8788b7af
-
-                if i == 0 and j == 0 and self.robot_body is None:  # if nothing else works, we take this as robot_body
-                    parts[self.robot_name] = BodyPart(self.robot_name, bodies, 0, -1, self.scale,
-                                                      model_type=self.model_type)
-                    self.robot_body = parts[self.robot_name]
-
-<<<<<<< HEAD
+
+            # If self.robot_name is not base_link, but a body part, use it as self.robot_body
+            if self.robot_name == part_name:
+                self.robot_body = parts[part_name]
+
             if joint_name[:6] == "ignore":
                 Joint(joint_name, bodies, 0, j, self.scale,
                       model_type=self.model_type).disable_motor()
@@ -135,17 +114,9 @@
                                            model_type=self.model_type)
                 ordered_joints.append(joints[joint_name])
                 joints[joint_name].power_coef = 100.0
-=======
-                if joint_name[:6] == "ignore":
-                    Joint(joint_name, bodies, i, j, self.scale, model_type=self.model_type).disable_motor()
-                    continue
-
-                if joint_name[:8] != "jointfix" and joint_type != p.JOINT_FIXED:
-                    joints[joint_name] = Joint(joint_name, bodies, i, j, self.scale, model_type=self.model_type)
-                    ordered_joints.append(joints[joint_name])
->>>>>>> 8788b7af
-
-                    joints[joint_name].power_coef = 100.0
+
+        if self.robot_body is None:
+            raise Exception('robot body not initialized.')
 
         return parts, joints, ordered_joints, self.robot_body
 
@@ -225,11 +196,11 @@
 
 
 class BodyPart:
-    def __init__(self, body_name, bodies, bodyIndex, bodyPartIndex, scale, model_type):
+    def __init__(self, body_name, bodies, body_index, body_part_index, scale, model_type):
         self.bodies = bodies
         self.body_name = body_name
-        self.bodyIndex = bodyIndex
-        self.bodyPartIndex = bodyPartIndex
+        self.body_index = body_index
+        self.body_part_index = body_part_index
         if model_type == "MJCF":
             self.scale = scale
         else:
@@ -256,15 +227,12 @@
 
     def _set_fields_of_pose_of(self, pos, orn):
         """Calls native pybullet method for setting real (scaled) robot body pose"""
-<<<<<<< HEAD
         p.resetBasePositionAndOrientation(self.bodies[self.body_index],
                                           np.array(pos) / self.scale, orn)
-=======
-        p.resetBasePositionAndOrientation(self.bodies[self.bodyIndex], np.array(pos) / self.scale, orn)
->>>>>>> 8788b7af
+
 
     def get_pose(self):
-        return self._state_fields_of_pose_of(self.bodies[self.bodyIndex], self.bodyPartIndex)
+        return self._state_fields_of_pose_of(self.bodies[self.body_index], self.body_part_index)
 
     def get_position(self):
         """Get position of body part
@@ -276,6 +244,11 @@
            Orientation is by default defined in [x,y,z,w]"""
         return self.get_pose()[3:]
 
+    def get_rpy(self):
+        """Get roll, pitch and yaw of body part
+           [roll, pitch, yaw]"""
+        return p.getEulerFromQuaternion(self.get_orientation())
+
     def set_position(self, position):
         """Get position of body part
            Position is defined in real world scale """
@@ -289,14 +262,7 @@
     def set_pose(self, position, orientation):
         self._set_fields_of_pose_of(position, orientation)
 
-<<<<<<< HEAD
     def current_position(self):    # Synonym method
-=======
-    def pose(self):
-        return self.bp_pose
-
-    def current_position(self):  # Synonym method
->>>>>>> 8788b7af
         return self.get_position()
 
     def current_orientation(self):    # Synonym method
@@ -312,33 +278,33 @@
         self.set_pose(position, orientation)
 
     def velocity(self):
-        if self.bodyPartIndex == -1:
-            (vx, vy, vz), _ = p.getBaseVelocity(self.bodies[self.bodyIndex])
+        if self.body_part_index == -1:
+            (vx, vy, vz), _ = p.getBaseVelocity(self.bodies[self.body_index])
         else:
             (x, y, z), (a, b, c, d), _, _, _, _, (vx, vy, vz), (vr, vp, vyaw) = p.getLinkState(
-                self.bodies[self.bodyIndex], self.bodyPartIndex, computeLinkVelocity=1)
+                self.bodies[self.body_index], self.body_part_index, computeLinkVelocity=1)
         return np.array([vx, vy, vz])
 
     def angular_velocity(self):
-        if self.bodyPartIndex == -1:
-            _, (vr, vp, vyaw) = p.getBaseVelocity(self.bodies[self.bodyIndex])
+        if self.body_part_index == -1:
+            _, (vr, vp, vyaw) = p.getBaseVelocity(self.bodies[self.body_index])
         else:
             (x, y, z), (a, b, c, d), _, _, _, _, (vx, vy, vz), (vr, vp, vyaw) = p.getLinkState(
-                self.bodies[self.bodyIndex], self.bodyPartIndex, computeLinkVelocity=1)
+                self.bodies[self.body_index], self.body_part_index, computeLinkVelocity=1)
         return np.array([vr, vp, vyaw])
 
     def contact_list(self):
-        return p.getContactPoints(self.bodies[self.bodyIndex], -1, self.bodyPartIndex, -1)
+        return p.getContactPoints(self.bodies[self.body_index], -1, self.body_part_index, -1)
 
 
 class Joint:
-    def __init__(self, joint_name, bodies, bodyIndex, jointIndex, scale, model_type):
+    def __init__(self, joint_name, bodies, body_index, joint_index, scale, model_type):
         self.bodies = bodies
-        self.bodyIndex = bodyIndex
-        self.jointIndex = jointIndex
+        self.body_index = body_index
+        self.joint_index = joint_index
         self.joint_name = joint_name
         _, _, self.jointType, _, _, _, _, _, self.lowerLimit, self.upperLimit, _, _, _, _, _, _, _ = p.getJointInfo(
-            self.bodies[self.bodyIndex], self.jointIndex)
+            self.bodies[self.body_index], self.joint_index)
         self.power_coeff = 0
         if model_type == "MJCF":
             self.scale = scale
@@ -349,12 +315,12 @@
             self.lowerLimit *= self.scale
 
     def __str__(self):
-        return "idx: {}, name: {}".format(self.jointIndex, self.joint_name)
+        return "idx: {}, name: {}".format(self.joint_index, self.joint_name)
 
     def get_state(self):
         """Get state of joint
            Position is defined in real world scale """
-        x, vx, _, _ = p.getJointState(self.bodies[self.bodyIndex], self.jointIndex)
+        x, vx, _, _ = p.getJointState(self.bodies[self.body_index], self.joint_index)
         if self.jointType == p.JOINT_PRISMATIC:
             x *= self.scale
             vx *= self.scale
@@ -366,10 +332,9 @@
         if self.jointType == p.JOINT_PRISMATIC:
             x /= self.scale
             vx /= self.scale
-        p.resetJointState(self.bodies[self.bodyIndex], self.jointIndex, x, vx)
+        p.resetJointState(self.bodies[self.body_index], self.joint_index, x, vx)
 
     def get_relative_state(self):
-<<<<<<< HEAD
         pos, vel, trq = self.get_state()
 
         # normalize position to [-1, 1]
@@ -385,27 +350,17 @@
         else:
             vel *= 0.5
         return pos, vel, trq
-=======
-        pos, vel = self.get_state()
-        pos_mid = 0.5 * (self.lowerLimit + self.upperLimit)
-        return (
-            2 * (pos - pos_mid) / (self.upperLimit - self.lowerLimit),
-            0.1 * vel
-        )
->>>>>>> 8788b7af
+
 
     def set_position(self, position):
         """Set position of joint
            Position is defined in real world scale """
         if self.jointType == p.JOINT_PRISMATIC:
             position = np.array(position) / self.scale
-<<<<<<< HEAD
         p.setJointMotorControl2(self.bodies[self.body_index],
                                 self.joint_index,
                                 p.POSITION_CONTROL,
-=======
-        p.setJointMotorControl2(self.bodies[self.bodyIndex], self.jointIndex, p.POSITION_CONTROL,
->>>>>>> 8788b7af
+
                                 targetPosition=position)
 
     def set_velocity(self, velocity):
@@ -413,7 +368,6 @@
            Velocity is defined in real world scale """
         if self.jointType == p.JOINT_PRISMATIC:
             velocity = np.array(velocity) / self.scale
-<<<<<<< HEAD
         p.setJointMotorControl2(self.bodies[self.body_index],
                                 self.joint_index,
                                 p.VELOCITY_CONTROL,
@@ -424,20 +378,12 @@
                                 jointIndex=self.joint_index,
                                 controlMode=p.TORQUE_CONTROL,
                                 force=torque)    # , positionGain=0.1, velocityGain=0.1)
-=======
-        p.setJointMotorControl2(self.bodies[self.bodyIndex], self.jointIndex, p.VELOCITY_CONTROL,
-                                targetVelocity=velocity)  # , positionGain=0.1, velocityGain=0.1)
-
-    def set_torque(self, torque):
-        p.setJointMotorControl2(bodyIndex=self.bodies[self.bodyIndex], jointIndex=self.jointIndex,
-                                controlMode=p.TORQUE_CONTROL, force=torque)  # , positionGain=0.1, velocityGain=0.1)
->>>>>>> 8788b7af
+
 
     def reset_state(self, pos, vel):
         self.set_state(pos, vel)
 
     def disable_motor(self):
-<<<<<<< HEAD
         p.setJointMotorControl2(self.bodies[self.body_index],
                                 self.joint_index,
                                 controlMode=p.POSITION_CONTROL,
@@ -448,12 +394,6 @@
                                 force=0)
 
     def get_joint_relative_state(self):    # Synonym method
-=======
-        p.setJointMotorControl2(self.bodies[self.bodyIndex], self.jointIndex, controlMode=p.POSITION_CONTROL,
-                                targetPosition=0, targetVelocity=0, positionGain=0.1, velocityGain=0.1, force=0)
-
-    def get_joint_relative_state(self):  # Synonym method
->>>>>>> 8788b7af
         return self.get_relative_state()
 
     def set_motor_position(self, pos):    # Synonym method
