--- conflicted
+++ resolved
@@ -292,21 +292,8 @@
         self.vr_body_fpath = os.path.join(assets_path, 'models', 'vr_agent', 'vr_body', body_path, body_path_suffix)
         super(BRBody, self).__init__(filename=self.vr_body_fpath, scale=1)
 
-<<<<<<< HEAD
-        # Relative positions of shoulders and neck to body origin - differs based on whether a torso tracker is being used or not
-        if not self.use_tracked_body:
-            self.left_shoulder_rel_pos = [-0.15, 0.15, -0.15]
-            self.right_shoulder_rel_pos = [-0.15, -0.15, -0.15]
-            self.neck_base_rel_pos = [-0.15, 0, -0.15]
-        else:
-            self.left_shoulder_rel_pos = [-0.15, 0.15, 0.3]
-            self.right_shoulder_rel_pos = [-0.15, -0.15, 0.3]
-            self.neck_base_rel_pos = [-0.15, 0, 0.3]
-
         prepare_object_states(self, {"robot": {}})
 
-=======
->>>>>>> d7414e51
     def _load(self):
         """
         Overidden load that keeps BRBody awake upon initialization.
